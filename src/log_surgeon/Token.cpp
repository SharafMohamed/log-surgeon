#include "Token.hpp"

#include <string>
#include <string_view>

namespace log_surgeon {

auto Token::to_string() -> std::string {
    if (m_start_pos <= m_end_pos) {
        return {m_buffer + m_start_pos, m_buffer + m_end_pos};
    }
    if (m_wrap_around_string.empty()) {
        m_wrap_around_string = std::string{m_buffer + m_start_pos, m_buffer + m_buffer_size}
                               + std::string{m_buffer, m_buffer + m_end_pos};
    }
    return {m_wrap_around_string};
}

auto Token::to_string_view() -> std::string_view {
    if (m_start_pos <= m_end_pos) {
        return {m_buffer + m_start_pos, m_end_pos - m_start_pos};
    }
    if (m_wrap_around_string.empty()) {
        m_wrap_around_string = std::string{m_buffer + m_start_pos, m_buffer + m_buffer_size}
                               + std::string{m_buffer, m_buffer + m_end_pos};
    }
    return {m_wrap_around_string};
}

<<<<<<< HEAD
auto Token::get_capture_string(
        finite_automata::PrefixTree::position_t const capture_start_pos,
        finite_automata::PrefixTree::position_t const capture_end_pos
) -> std::string {
    if (capture_start_pos <= capture_end_pos) {
        return {m_buffer + capture_start_pos, m_buffer + capture_end_pos};
    }
    if (m_wrap_around_string.empty()) {
        m_wrap_around_string = std::string{m_buffer + capture_start_pos, m_buffer + m_buffer_size}
                               + std::string{m_buffer, m_buffer + capture_end_pos};
    }
    return {m_wrap_around_string};
}

void Token::add_context_to_logtype(
=======
void Token::append_context_to_logtype(
>>>>>>> 2a65fb2a
        std::vector<std::pair<reg_id_t, reg_id_t>> const& reg_id_pairs,
        std::vector<capture_id_t> const& capture_ids,
        std::function<std::string(capture_id_t)> const& tag_formatter,
        std::string& logtype
) const {
    struct VariablePosition {
        uint32_t m_start_pos;
        uint32_t m_end_pos;
        capture_id_t m_capture_id;
    };

    std::vector<VariablePosition> variable_positions;

    for (size_t i{0}; i < reg_id_pairs.size(); ++i) {
        auto const& [start_reg_id, end_reg_id]{reg_id_pairs[i]};
        auto const capture_id{capture_ids[i]};

        auto const reg_start_positions{m_reg_handler.get_reversed_positions(start_reg_id)};
        auto const reg_end_positions{m_reg_handler.get_reversed_positions(end_reg_id)};

        for (size_t j{0}; j < reg_start_positions.size(); ++j) {
            if (reg_start_positions[j] < 0) {
                continue;
            }
            variable_positions.emplace_back(
                    static_cast<uint32_t>(reg_start_positions[j]),
                    static_cast<uint32_t>(reg_end_positions[j]),
                    capture_id
            );
        }
    }

    std::sort(
            variable_positions.begin(),
            variable_positions.end(),
            [](auto const& a, auto const& b) { return a.m_start_pos < b.m_start_pos; }
    );
    variable_positions.emplace_back(m_end_pos, m_end_pos, 0);

    uint32_t prev{m_start_pos};
    for (auto const& variable_position : variable_positions) {
        if (prev <= variable_position.m_start_pos) {
            logtype.append(m_buffer + prev, variable_position.m_start_pos - prev);
        } else {
            logtype.append(m_buffer + prev, m_buffer + m_buffer_size);
            logtype.append(m_buffer, m_buffer + variable_position.m_start_pos);
        }
        // Skip adding tags for zero-length captures
        if (variable_position.m_start_pos != variable_position.m_end_pos) {
            logtype += tag_formatter(variable_position.m_capture_id);
        }
        prev = variable_position.m_end_pos;
    }
}

auto Token::get_char(uint8_t i) const -> char {
    if (m_start_pos + i < m_buffer_size) {
        return m_buffer[m_start_pos + i];
    }
    return m_buffer[i - (m_buffer_size - m_start_pos)];
}

auto Token::get_delimiter() const -> std::string {
    return {m_buffer + m_start_pos, m_buffer + m_start_pos + 1};
}

auto Token::get_length() const -> uint32_t {
    if (m_start_pos <= m_end_pos) {
        return m_end_pos - m_start_pos;
    }
    return m_buffer_size - m_start_pos + m_end_pos;
}
}  // namespace log_surgeon<|MERGE_RESOLUTION|>--- conflicted
+++ resolved
@@ -27,7 +27,6 @@
     return {m_wrap_around_string};
 }
 
-<<<<<<< HEAD
 auto Token::get_capture_string(
         finite_automata::PrefixTree::position_t const capture_start_pos,
         finite_automata::PrefixTree::position_t const capture_end_pos
@@ -42,10 +41,7 @@
     return {m_wrap_around_string};
 }
 
-void Token::add_context_to_logtype(
-=======
 void Token::append_context_to_logtype(
->>>>>>> 2a65fb2a
         std::vector<std::pair<reg_id_t, reg_id_t>> const& reg_id_pairs,
         std::vector<capture_id_t> const& capture_ids,
         std::function<std::string(capture_id_t)> const& tag_formatter,
