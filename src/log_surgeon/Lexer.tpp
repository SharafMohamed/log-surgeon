#ifndef LOG_SURGEON_LEXER_TPP
#define LOG_SURGEON_LEXER_TPP

#include <cassert>
#include <memory>
#include <stack>
#include <stdexcept>
#include <string>
#include <vector>

#include <log_surgeon/Constants.hpp>
#include <log_surgeon/finite_automata/RegexAST.hpp>

/**
 * utf8 format (https://en.wikipedia.org/wiki/UTF-8)
 * 1 byte: 0x0 - 0x80 : 0xxxxxxx
 * 2 byte: 0x80 - 0x7FF : 110xxxxx 10xxxxxx
 * 3 byte: 0x800 - 0xFFFF : 1110xxxx 10xxxxxx 10xxxxxx
 * 4 byte: 0x10000 - 0x1FFFFF : 11110xxx 10xxxxxx 10xxxxxx 10xxxxxx
 */
namespace log_surgeon {
template <typename TypedNfaState, typename TypedDfaState>
auto Lexer<TypedNfaState, TypedDfaState>::flip_states(uint32_t old_storage_size) -> void {
    if (m_match_pos >= old_storage_size / 2) {
        m_match_pos -= old_storage_size / 2;
    } else {
        m_match_pos += old_storage_size / 2;
    }
    // TODO when m_start_pos == old_storage_size / 2, theres two possible cases
    // currently so both options are potentially wrong
    if (m_start_pos > old_storage_size / 2) {
        m_start_pos -= old_storage_size / 2;
    } else {
        m_start_pos += old_storage_size / 2;
    }
    if (m_last_match_pos >= old_storage_size / 2) {
        m_last_match_pos -= old_storage_size / 2;
    } else {
        m_last_match_pos += old_storage_size / 2;
    }
}

template <typename TypedNfaState, typename TypedDfaState>
auto Lexer<TypedNfaState, TypedDfaState>::scan(ParserInputBuffer& input_buffer, Token& token)
        -> ErrorCode {
    auto const* state = m_dfa->get_root();
    if (m_asked_for_more_data) {
        state = m_prev_state;
        m_asked_for_more_data = false;
    } else {
        if (m_match) {
            m_match = false;
            m_last_match_pos = m_match_pos;
            m_last_match_line = m_match_line;
            token
                    = Token{m_start_pos,
                            m_match_pos,
                            input_buffer.storage().get_active_buffer(),
                            input_buffer.storage().size(),
                            m_match_line,
                            m_type_ids};
            return ErrorCode::Success;
        }
        m_start_pos = input_buffer.storage().pos();
        m_match_pos = input_buffer.storage().pos();
        m_match_line = m_line;
        m_type_ids = nullptr;
    }
    while (true) {
        auto prev_byte_buf_pos = input_buffer.storage().pos();
        auto next_char{utf8::cCharErr};
        if (auto const err = input_buffer.get_next_character(next_char); ErrorCode::Success != err)
        {
            m_asked_for_more_data = true;
            m_prev_state = state;
            return err;
        }
        if ((m_is_delimiter[next_char] || input_buffer.log_fully_consumed() || !m_has_delimiters)
            && state->is_accepting())
        {
            m_match = true;
            m_type_ids = &(state->get_matching_variable_ids());
            m_match_pos = prev_byte_buf_pos;
            m_match_line = m_line;
        }
        auto* next = state->next(next_char);
        if (next_char == '\n') {
            m_line++;
            if (m_has_delimiters && !m_match) {
                next = m_dfa->get_root()->next(next_char);
                m_match = true;
                m_type_ids = &(next->get_matching_variable_ids());
                m_start_pos = prev_byte_buf_pos;
                m_match_pos = input_buffer.storage().pos();
                m_match_line = m_line;
            }
        }
        if (input_buffer.log_fully_consumed() || next == nullptr) {
            if (m_match) {
                input_buffer.set_log_fully_consumed(false);
                input_buffer.set_pos(m_match_pos);
                m_line = m_match_line;
                if (m_last_match_pos != m_start_pos) {
                    token
                            = Token{m_last_match_pos,
                                    m_start_pos,
                                    input_buffer.storage().get_active_buffer(),
                                    input_buffer.storage().size(),
                                    m_last_match_line,
                                    &cTokenUncaughtStringTypes};
                    return ErrorCode::Success;
                }
                m_match = false;
                m_last_match_pos = m_match_pos;
                m_last_match_line = m_match_line;
                token
                        = Token{m_start_pos,
                                m_match_pos,
                                input_buffer.storage().get_active_buffer(),
                                input_buffer.storage().size(),
                                m_match_line,
                                m_type_ids};
                return ErrorCode::Success;
            }
            if (input_buffer.log_fully_consumed() && m_start_pos == input_buffer.storage().pos()) {
                if (m_last_match_pos != m_start_pos) {
                    m_match_pos = input_buffer.storage().pos();
                    m_type_ids = &cTokenEndTypes;
                    m_match = true;
                    token
                            = Token{m_last_match_pos,
                                    m_start_pos,
                                    input_buffer.storage().get_active_buffer(),
                                    input_buffer.storage().size(),
                                    m_last_match_line,
                                    &cTokenUncaughtStringTypes};
                    return ErrorCode::Success;
                }
                token
                        = Token{input_buffer.storage().pos(),
                                input_buffer.storage().pos(),
                                input_buffer.storage().get_active_buffer(),
                                input_buffer.storage().size(),
                                m_line,
                                &cTokenEndTypes};
                return ErrorCode::Success;
            }
            // TODO: remove timestamp from m_is_fist_char so that m_is_delimiter
            // check not needed
            while (input_buffer.log_fully_consumed() == false
                   && (m_is_first_char[next_char] == false || m_is_delimiter[next_char] == false))
            {
                prev_byte_buf_pos = input_buffer.storage().pos();
                if (ErrorCode err = input_buffer.get_next_character(next_char);
                    ErrorCode::Success != err)
                {
                    m_asked_for_more_data = true;
                    m_prev_state = state;
                    return err;
                }
            }
            input_buffer.set_pos(prev_byte_buf_pos);
            m_start_pos = prev_byte_buf_pos;
            state = m_dfa->get_root();
            continue;
        }
        state = next;
    }
}

// TODO: this is duplicating almost all the code of scan()
template <typename TypedNfaState, typename TypedDfaState>
auto Lexer<TypedNfaState, TypedDfaState>::scan_with_wildcard(
        ParserInputBuffer& input_buffer,
        char wildcard,
        Token& token
) -> ErrorCode {
    auto const* state = m_dfa->get_root();
    if (m_asked_for_more_data) {
        state = m_prev_state;
        m_asked_for_more_data = false;
    } else {
        if (m_match) {
            m_match = false;
            m_last_match_pos = m_match_pos;
            m_last_match_line = m_match_line;
            token
                    = Token{m_start_pos,
                            m_match_pos,
                            input_buffer.storage().get_active_buffer(),
                            input_buffer.storage().size(),
                            m_match_line,
                            m_type_ids};
            return ErrorCode::Success;
        }
        m_start_pos = input_buffer.storage().pos();
        m_match_pos = input_buffer.storage().pos();
        m_match_line = m_line;
        m_type_ids = nullptr;
    }
    while (true) {
        auto prev_byte_buf_pos = input_buffer.storage().pos();
        unsigned char next_char{utf8::cCharErr};
        if (ErrorCode err = input_buffer.get_next_character(next_char); ErrorCode::Success != err) {
            m_asked_for_more_data = true;
            m_prev_state = state;
            return err;
        }
        if ((m_is_delimiter[next_char] || input_buffer.log_fully_consumed() || !m_has_delimiters)
            && state->is_accepting())
        {
            m_match = true;
            m_type_ids = &(state->get_matching_variable_ids());
            m_match_pos = prev_byte_buf_pos;
            m_match_line = m_line;
        }
        TypedDfaState const* next = state->next(next_char);
        if (next_char == '\n') {
            m_line++;
            if (m_has_delimiters && !m_match) {
                next = m_dfa->get_root()->next(next_char);
                m_match = true;
                m_type_ids = &(next->get_matching_variable_ids());
                m_start_pos = prev_byte_buf_pos;
                m_match_pos = input_buffer.storage().pos();
                m_match_line = m_line;
            }
        }
        if (input_buffer.log_fully_consumed() || next == nullptr) {
            assert(input_buffer.log_fully_consumed());
            if (!m_match || (m_match && m_match_pos != input_buffer.storage().pos())) {
                token
                        = Token{m_last_match_pos,
                                input_buffer.storage().pos(),
                                input_buffer.storage().get_active_buffer(),
                                input_buffer.storage().size(),
                                m_last_match_line,
                                &cTokenUncaughtStringTypes};
                return ErrorCode::Success;
            }
            if (m_match) {
                // BFS (keep track of m_type_ids)
                if (wildcard == '?') {
                    for (uint32_t byte = 0; byte < cSizeOfByte; byte++) {
                        auto* next_state = state->next(byte);
                        if (next_state->is_accepting() == false) {
                            token
                                    = Token{m_last_match_pos,
                                            input_buffer.storage().pos(),
                                            input_buffer.storage().get_active_buffer(),
                                            input_buffer.storage().size(),
                                            m_last_match_line,
                                            &cTokenUncaughtStringTypes};
                            return ErrorCode::Success;
                        }
                    }
                } else if (wildcard == '*') {
                    std::stack<TypedDfaState const*> unvisited_states;
                    std::set<TypedDfaState const*> visited_states;
                    unvisited_states.push(state);
                    while (!unvisited_states.empty()) {
                        TypedDfaState const* current_state = unvisited_states.top();
                        if (current_state == nullptr || current_state->is_accepting() == false) {
                            token
                                    = Token{m_last_match_pos,
                                            input_buffer.storage().pos(),
                                            input_buffer.storage().get_active_buffer(),
                                            input_buffer.storage().size(),
                                            m_last_match_line,
                                            &cTokenUncaughtStringTypes};
                            return ErrorCode::Success;
                        }
                        unvisited_states.pop();
                        visited_states.insert(current_state);
                        for (uint32_t byte = 0; byte < cSizeOfByte; byte++) {
                            if (m_is_delimiter[byte]) {
                                continue;
                            }
                            TypedDfaState const* next_state = current_state->next(byte);
                            if (visited_states.find(next_state) == visited_states.end()) {
                                unvisited_states.push(next_state);
                            }
                        }
                    }
                }
                input_buffer.set_pos(m_match_pos);
                m_line = m_match_line;
                m_match = false;
                m_last_match_pos = m_match_pos;
                m_last_match_line = m_match_line;
                token
                        = Token{m_start_pos,
                                m_match_pos,
                                input_buffer.storage().get_active_buffer(),
                                input_buffer.storage().size(),
                                m_match_line,
                                m_type_ids};
                return ErrorCode::Success;
            }
        }
        state = next;
    }
}

template <typename TypedNfaState, typename TypedDfaState>
auto Lexer<TypedNfaState, TypedDfaState>::increase_buffer_capacity(ParserInputBuffer& input_buffer
) -> void {
    uint32_t old_storage_size{0};
    bool flipped_static_buffer{false};
    input_buffer.increase_capacity(old_storage_size, flipped_static_buffer);
    if (old_storage_size < input_buffer.storage().size()) {
        if (flipped_static_buffer) {
            flip_states(old_storage_size);
        }
        if (0 == m_last_match_pos) {
            m_last_match_pos = old_storage_size;
            m_start_pos = old_storage_size;
        }
    }
}

template <typename TypedNfaState, typename TypedDfaState>
void Lexer<TypedNfaState, TypedDfaState>::reset() {
    m_last_match_pos = 0;
    m_match = false;
    m_line = 0;
    m_match_pos = 0;
    m_start_pos = 0;
    m_match_line = 0;
    m_last_match_line = 0;
    m_type_ids = nullptr;
    m_asked_for_more_data = false;
    m_prev_state = nullptr;
}

template <typename TypedNfaState, typename TypedDfaState>
void Lexer<TypedNfaState, TypedDfaState>::prepend_start_of_file_char(ParserInputBuffer& input_buffer
) {
    m_prev_state = m_dfa->get_root()->next(utf8::cCharStartOfFile);
    m_asked_for_more_data = true;
    m_start_pos = input_buffer.storage().pos();
    m_match_pos = input_buffer.storage().pos();
    m_match_line = m_line;
    m_type_ids = nullptr;
}

template <typename TypedNfaState, typename TypedDfaState>
void Lexer<TypedNfaState, TypedDfaState>::add_delimiters(std::vector<uint32_t> const& delimiters) {
    assert(!delimiters.empty());
    m_has_delimiters = true;
    for (auto& i : m_is_delimiter) {
        i = false;
    }
    for (auto delimiter : delimiters) {
        m_is_delimiter[delimiter] = true;
    }
    m_is_delimiter[utf8::cCharStartOfFile] = true;
}

template <typename TypedNfaState, typename TypedDfaState>
void Lexer<TypedNfaState, TypedDfaState>::add_rule(
        symbol_id_t const& var_id,
        std::unique_ptr<finite_automata::RegexAST<TypedNfaState>> rule
) {
    m_rules.emplace_back(var_id, std::move(rule));
}

template <typename TypedNfaState, typename TypedDfaState>
auto Lexer<TypedNfaState, TypedDfaState>::get_rule(symbol_id_t const var_id
) -> finite_automata::RegexAST<TypedNfaState>* {
    for (auto const& rule : m_rules) {
        if (rule.get_variable_id() == var_id) {
            return rule.get_regex();
        }
    }
    return nullptr;
}

template <typename TypedNfaState, typename TypedDfaState>
void Lexer<TypedNfaState, TypedDfaState>::generate() {
<<<<<<< HEAD
    finite_automata::Nfa<TypedNfaState> nfa{std::move(m_rules)};
    // TODO: DFA ignores tags. E.g., treats "capture:user=(?<user_id>\d+)" as "capture:user=\d+"
    m_dfa = std::make_unique<finite_automata::Dfa<TypedDfaState, TypedNfaState>>(std::move(nfa));
=======
    for (auto const& rule : m_rules) {
        for (auto* capture : rule.get_captures()) {
            std::string const capture_name{capture->get_name()};
            symbol_id_t capture_id{0};
            if (m_symbol_id.find(capture_name) == m_symbol_id.end()) {
                capture_id = m_symbol_id.size();
                m_symbol_id[capture_name] = capture_id;
                m_id_symbol[capture_id] = capture_name;
            } else {
                throw std::invalid_argument("`m_rules` contains capture names that are not unique."
                );
            }
            m_var_id_to_capture_ids[rule.get_variable_id()].push_back(capture_id);
        }
    }

    finite_automata::Nfa<TypedNfaState> nfa{m_rules};
    for (auto const& [capture, tag_ids] : nfa.get_capture_to_tag_ids()) {
        std::string capture_name{capture->get_name()};
        auto capture_id{m_symbol_id[capture_name]};
        m_capture_id_to_tag_ids.emplace(capture_id, tag_ids);
    }

    // TODO: DFA ignores captures. E.g., treats "capture:user=(?<user_id>\d+)" as "capture:user=\d+"
    m_dfa = std::make_unique<finite_automata::Dfa<TypedDfaState>>(std::move(nfa));
>>>>>>> d5acb490
    auto const* state = m_dfa->get_root();
    for (uint32_t i = 0; i < cSizeOfByte; i++) {
        if (state->next(i) != nullptr) {
            m_is_first_char[i] = true;
        } else {
            m_is_first_char[i] = false;
        }
    }
}
}  // namespace log_surgeon

#endif  // LOG_SURGEON_LEXER_TPP<|MERGE_RESOLUTION|>--- conflicted
+++ resolved
@@ -378,11 +378,6 @@
 
 template <typename TypedNfaState, typename TypedDfaState>
 void Lexer<TypedNfaState, TypedDfaState>::generate() {
-<<<<<<< HEAD
-    finite_automata::Nfa<TypedNfaState> nfa{std::move(m_rules)};
-    // TODO: DFA ignores tags. E.g., treats "capture:user=(?<user_id>\d+)" as "capture:user=\d+"
-    m_dfa = std::make_unique<finite_automata::Dfa<TypedDfaState, TypedNfaState>>(std::move(nfa));
-=======
     for (auto const& rule : m_rules) {
         for (auto* capture : rule.get_captures()) {
             std::string const capture_name{capture->get_name()};
@@ -407,8 +402,7 @@
     }
 
     // TODO: DFA ignores captures. E.g., treats "capture:user=(?<user_id>\d+)" as "capture:user=\d+"
-    m_dfa = std::make_unique<finite_automata::Dfa<TypedDfaState>>(std::move(nfa));
->>>>>>> d5acb490
+    m_dfa = std::make_unique<finite_automata::Dfa<TypedDfaState, TypedNfaState>>(nfa);
     auto const* state = m_dfa->get_root();
     for (uint32_t i = 0; i < cSizeOfByte; i++) {
         if (state->next(i) != nullptr) {
