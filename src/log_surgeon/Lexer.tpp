--- conflicted
+++ resolved
@@ -63,11 +63,7 @@
                     m_match_line,
                     m_type_ids
             };
-<<<<<<< HEAD
             m_dfa->assign_token_regs(token, true);
-=======
-            m_dfa->release_reg_handler(token);
->>>>>>> c261077f
             return {ErrorCode::Success, token};
         }
         m_start_pos = input_buffer.storage().pos();
@@ -138,11 +134,7 @@
                         m_match_line,
                         m_type_ids
                 };
-<<<<<<< HEAD
                 m_dfa->assign_token_regs(token, true);
-=======
-                m_dfa->release_reg_handler(token);
->>>>>>> c261077f
                 return {ErrorCode::Success, token};
             }
             if (input_buffer.log_fully_consumed() && input_buffer.storage().pos() == m_start_pos) {
@@ -437,10 +429,6 @@
 
     // TODO: DFA ignores captures. E.g., treats "capture:user=(?<user_id>\d+)" as "capture:user=\d+"
     m_dfa = std::make_unique<finite_automata::Dfa<TypedDfaState, TypedNfaState>>(nfa);
-<<<<<<< HEAD
-    m_tag_to_final_reg_id = m_dfa->get_tag_id_to_final_reg_id();
-=======
->>>>>>> c261077f
 
     auto const* state = m_dfa->get_root();
     for (uint32_t i = 0; i < cSizeOfByte; i++) {
