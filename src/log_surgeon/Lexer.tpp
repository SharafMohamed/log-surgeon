#ifndef LOG_SURGEON_LEXER_TPP
#define LOG_SURGEON_LEXER_TPP

#include <cassert>
#include <stack>
#include <string>
#include <vector>

#include <log_surgeon/Constants.hpp>
#include <log_surgeon/finite_automata/RegexAST.hpp>

/**
 * utf8 format (https://en.wikipedia.org/wiki/UTF-8)
 * 1 byte: 0x0 - 0x80 : 0xxxxxxx
 * 2 byte: 0x80 - 0x7FF : 110xxxxx 10xxxxxx
 * 3 byte: 0x800 - 0xFFFF : 1110xxxx 10xxxxxx 10xxxxxx
 * 4 byte: 0x10000 - 0x1FFFFF : 11110xxx 10xxxxxx 10xxxxxx 10xxxxxx
 */
namespace log_surgeon {
template <typename NFAStateType, typename DFAStateType>
void Lexer<NFAStateType, DFAStateType>::flip_states(uint32_t old_storage_size) {
    if (m_match_pos >= old_storage_size / 2) {
        m_match_pos -= old_storage_size / 2;
    } else {
        m_match_pos += old_storage_size / 2;
    }
    // TODO when m_start_pos == old_storage_size / 2, theres two possible cases
    // currently so both options are potentially wrong
    if (m_start_pos > old_storage_size / 2) {
        m_start_pos -= old_storage_size / 2;
    } else {
        m_start_pos += old_storage_size / 2;
    }
    if (m_last_match_pos >= old_storage_size / 2) {
        m_last_match_pos -= old_storage_size / 2;
    } else {
        m_last_match_pos += old_storage_size / 2;
    }
}

template <typename NFAStateType, typename DFAStateType>
auto Lexer<NFAStateType, DFAStateType>::scan(ParserInputBuffer& input_buffer, Token& token)
        -> ErrorCode {
    DFAStateType const* state = m_dfa->get_root();
    if (m_asked_for_more_data) {
        state = m_prev_state;
        m_asked_for_more_data = false;
    } else {
        if (m_match) {
            m_match = false;
            m_last_match_pos = m_match_pos;
            m_last_match_line = m_match_line;
            token
                    = Token{m_start_pos,
                            m_match_pos,
                            input_buffer.storage().get_active_buffer(),
                            input_buffer.storage().size(),
                            m_match_line,
                            m_type_ids};
            return ErrorCode::Success;
        }
        m_start_pos = input_buffer.storage().pos();
        m_match_pos = input_buffer.storage().pos();
        m_match_line = m_line;
        m_type_ids = nullptr;
    }
    while (true) {
        uint32_t prev_byte_buf_pos = input_buffer.storage().pos();
        unsigned char next_char{utf8::cCharErr};
        if (ErrorCode err = input_buffer.get_next_character(next_char); ErrorCode::Success != err) {
            m_asked_for_more_data = true;
            m_prev_state = state;
            return err;
        }
        if ((m_is_delimiter[next_char] || input_buffer.log_fully_consumed() || !m_has_delimiters)
            && state->is_accepting())
        {
            m_match = true;
            m_type_ids = &(state->get_matching_variable_ids());
            m_match_pos = prev_byte_buf_pos;
            m_match_line = m_line;
        }
        DFAStateType* next = state->next(next_char);
        if (next_char == '\n') {
            m_line++;
            if (m_has_delimiters && !m_match) {
                next = m_dfa->get_root()->next(next_char);
                m_match = true;
                m_type_ids = &(next->get_matching_variable_ids());
                m_start_pos = prev_byte_buf_pos;
                m_match_pos = input_buffer.storage().pos();
                m_match_line = m_line;
            }
        }
        if (input_buffer.log_fully_consumed() || next == nullptr) {
            if (m_match) {
                input_buffer.set_log_fully_consumed(false);
                input_buffer.set_pos(m_match_pos);
                m_line = m_match_line;
                if (m_last_match_pos != m_start_pos) {
                    token
                            = Token{m_last_match_pos,
                                    m_start_pos,
                                    input_buffer.storage().get_active_buffer(),
                                    input_buffer.storage().size(),
                                    m_last_match_line,
                                    &cTokenUncaughtStringTypes};
                    return ErrorCode::Success;
                }
                m_match = false;
                m_last_match_pos = m_match_pos;
                m_last_match_line = m_match_line;
                token
                        = Token{m_start_pos,
                                m_match_pos,
                                input_buffer.storage().get_active_buffer(),
                                input_buffer.storage().size(),
                                m_match_line,
                                m_type_ids};
                return ErrorCode::Success;
            }
            if (input_buffer.log_fully_consumed() && m_start_pos == input_buffer.storage().pos()) {
                if (m_last_match_pos != m_start_pos) {
                    m_match_pos = input_buffer.storage().pos();
                    m_type_ids = &cTokenEndTypes;
                    m_match = true;
                    token
                            = Token{m_last_match_pos,
                                    m_start_pos,
                                    input_buffer.storage().get_active_buffer(),
                                    input_buffer.storage().size(),
                                    m_last_match_line,
                                    &cTokenUncaughtStringTypes};
                    return ErrorCode::Success;
                }
                token
                        = Token{input_buffer.storage().pos(),
                                input_buffer.storage().pos(),
                                input_buffer.storage().get_active_buffer(),
                                input_buffer.storage().size(),
                                m_line,
                                &cTokenEndTypes};
                return ErrorCode::Success;
            }
            // TODO: remove timestamp from m_is_fist_char so that m_is_delimiter
            // check not needed
            while (input_buffer.log_fully_consumed() == false
                   && (m_is_first_char[next_char] == false || m_is_delimiter[next_char] == false))
            {
                prev_byte_buf_pos = input_buffer.storage().pos();
                if (ErrorCode err = input_buffer.get_next_character(next_char);
                    ErrorCode::Success != err)
                {
                    m_asked_for_more_data = true;
                    m_prev_state = state;
                    return err;
                }
            }
            input_buffer.set_pos(prev_byte_buf_pos);
            m_start_pos = prev_byte_buf_pos;
            state = m_dfa->get_root();
            continue;
        }
        state = next;
    }
}

// TODO: this is duplicating almost all the code of scan()
template <typename NFAStateType, typename DFAStateType>
auto Lexer<NFAStateType, DFAStateType>::scan_with_wildcard(
        ParserInputBuffer& input_buffer,
        char wildcard,
        Token& token
) -> ErrorCode {
    DFAStateType const* state = m_dfa->get_root();
    if (m_asked_for_more_data) {
        state = m_prev_state;
        m_asked_for_more_data = false;
    } else {
        if (m_match) {
            m_match = false;
            m_last_match_pos = m_match_pos;
            m_last_match_line = m_match_line;
            token
                    = Token{m_start_pos,
                            m_match_pos,
                            input_buffer.storage().get_active_buffer(),
                            input_buffer.storage().size(),
                            m_match_line,
                            m_type_ids};
            return ErrorCode::Success;
        }
        m_start_pos = input_buffer.storage().pos();
        m_match_pos = input_buffer.storage().pos();
        m_match_line = m_line;
        m_type_ids = nullptr;
    }
    while (true) {
        uint32_t prev_byte_buf_pos = input_buffer.storage().pos();
        unsigned char next_char{utf8::cCharErr};
        if (ErrorCode err = input_buffer.get_next_character(next_char); ErrorCode::Success != err) {
            m_asked_for_more_data = true;
            m_prev_state = state;
            return err;
        }
        if ((m_is_delimiter[next_char] || input_buffer.log_fully_consumed() || !m_has_delimiters)
            && state->is_accepting())
        {
            m_match = true;
            m_type_ids = &(state->get_matching_variable_ids());
            m_match_pos = prev_byte_buf_pos;
            m_match_line = m_line;
        }
        DFAStateType const* next = state->next(next_char);
        if (next_char == '\n') {
            m_line++;
            if (m_has_delimiters && !m_match) {
                next = m_dfa->get_root()->next(next_char);
                m_match = true;
                m_type_ids = &(next->get_matching_variable_ids());
                m_start_pos = prev_byte_buf_pos;
                m_match_pos = input_buffer.storage().pos();
                m_match_line = m_line;
            }
        }
        if (input_buffer.log_fully_consumed() || next == nullptr) {
            assert(input_buffer.log_fully_consumed());
            if (!m_match || (m_match && m_match_pos != input_buffer.storage().pos())) {
                token
                        = Token{m_last_match_pos,
                                input_buffer.storage().pos(),
                                input_buffer.storage().get_active_buffer(),
                                input_buffer.storage().size(),
                                m_last_match_line,
                                &cTokenUncaughtStringTypes};
                return ErrorCode::Success;
            }
            if (m_match) {
                // BFS (keep track of m_type_ids)
                if (wildcard == '?') {
                    for (uint32_t byte = 0; byte < cSizeOfByte; byte++) {
                        DFAStateType* next_state = state->next(byte);
                        if (next_state->is_accepting() == false) {
                            token
                                    = Token{m_last_match_pos,
                                            input_buffer.storage().pos(),
                                            input_buffer.storage().get_active_buffer(),
                                            input_buffer.storage().size(),
                                            m_last_match_line,
                                            &cTokenUncaughtStringTypes};
                            return ErrorCode::Success;
                        }
                    }
                } else if (wildcard == '*') {
                    std::stack<DFAStateType const*> unvisited_states;
                    std::set<DFAStateType const*> visited_states;
                    unvisited_states.push(state);
                    while (!unvisited_states.empty()) {
                        DFAStateType const* current_state = unvisited_states.top();
                        if (current_state == nullptr || current_state->is_accepting() == false) {
                            token
                                    = Token{m_last_match_pos,
                                            input_buffer.storage().pos(),
                                            input_buffer.storage().get_active_buffer(),
                                            input_buffer.storage().size(),
                                            m_last_match_line,
                                            &cTokenUncaughtStringTypes};
                            return ErrorCode::Success;
                        }
                        unvisited_states.pop();
                        visited_states.insert(current_state);
                        for (uint32_t byte = 0; byte < cSizeOfByte; byte++) {
                            if (m_is_delimiter[byte]) {
                                continue;
                            }
                            DFAStateType const* next_state = current_state->next(byte);
                            if (visited_states.find(next_state) == visited_states.end()) {
                                unvisited_states.push(next_state);
                            }
                        }
                    }
                }
                input_buffer.set_pos(m_match_pos);
                m_line = m_match_line;
                m_match = false;
                m_last_match_pos = m_match_pos;
                m_last_match_line = m_match_line;
                token
                        = Token{m_start_pos,
                                m_match_pos,
                                input_buffer.storage().get_active_buffer(),
                                input_buffer.storage().size(),
                                m_match_line,
                                m_type_ids};
                return ErrorCode::Success;
            }
        }
        state = next;
    }
}

template <typename NFAStateType, typename DFAStateType>
auto Lexer<NFAStateType, DFAStateType>::increase_buffer_capacity(ParserInputBuffer& input_buffer
) -> void {
    uint32_t old_storage_size{0};
    bool flipped_static_buffer{false};
    input_buffer.increase_capacity(old_storage_size, flipped_static_buffer);
    if (old_storage_size < input_buffer.storage().size()) {
        if (flipped_static_buffer) {
            flip_states(old_storage_size);
        }
        if (0 == m_last_match_pos) {
            m_last_match_pos = old_storage_size;
            m_start_pos = old_storage_size;
        }
    }
}

template <typename NFAStateType, typename DFAStateType>
void Lexer<NFAStateType, DFAStateType>::reset() {
    m_last_match_pos = 0;
    m_match = false;
    m_line = 0;
    m_match_pos = 0;
    m_start_pos = 0;
    m_match_line = 0;
    m_last_match_line = 0;
    m_type_ids = nullptr;
    m_asked_for_more_data = false;
    m_prev_state = nullptr;
}

template <typename NFAStateType, typename DFAStateType>
void Lexer<NFAStateType, DFAStateType>::prepend_start_of_file_char(ParserInputBuffer& input_buffer
) {
    m_prev_state = m_dfa->get_root()->next(utf8::cCharStartOfFile);
    m_asked_for_more_data = true;
    m_start_pos = input_buffer.storage().pos();
    m_match_pos = input_buffer.storage().pos();
    m_match_line = m_line;
    m_type_ids = nullptr;
}

template <typename NFAStateType, typename DFAStateType>
void Lexer<NFAStateType, DFAStateType>::add_delimiters(std::vector<uint32_t> const& delimiters) {
    assert(!delimiters.empty());
    m_has_delimiters = true;
    for (bool& i : m_is_delimiter) {
        i = false;
    }
    for (uint32_t delimiter : delimiters) {
        m_is_delimiter[delimiter] = true;
    }
    m_is_delimiter[utf8::cCharStartOfFile] = true;
}

template <typename NFAStateType, typename DFAStateType>
void Lexer<NFAStateType, DFAStateType>::add_rule(
        uint32_t const& id,
        std::unique_ptr<finite_automata::RegexAST<NFAStateType>> rule
) {
    m_rules.emplace_back(id, std::move(rule));
}

template <typename NFAStateType, typename DFAStateType>
auto Lexer<NFAStateType, DFAStateType>::get_rule(uint32_t const variable_id
) -> finite_automata::RegexAST<NFAStateType>* {
    for (auto const& rule : m_rules) {
        if (rule.get_variable_id() == variable_id) {
            return rule.get_regex();
        }
    }
    return nullptr;
}

template <typename NFAStateType, typename DFAStateType>
void Lexer<NFAStateType, DFAStateType>::generate() {
    finite_automata::RegexNFA<NFAStateType> nfa{std::move(m_rules)};
    // TODO: DFA ignores tags. E.g., treats "capture:user=(?<user_id>\d+)" as "capture:user=\d+"
    m_dfa = nfa_to_dfa(nfa);
    DFAStateType const* state = m_dfa->get_root();
    for (uint32_t i = 0; i < cSizeOfByte; i++) {
        if (state->next(i) != nullptr) {
            m_is_first_char[i] = true;
        } else {
            m_is_first_char[i] = false;
        }
    }
}

template <typename NFAStateType, typename DFAStateType>
auto Lexer<NFAStateType, DFAStateType>::epsilon_closure(NFAStateType const* state_ptr
) -> std::set<NFAStateType const*> {
    std::set<NFAStateType const*> closure_set;
    std::stack<NFAStateType const*> stack;
    stack.push(state_ptr);
    while (!stack.empty()) {
        auto const* current_state = stack.top();
        stack.pop();
        if (false == closure_set.insert(current_state).second) {
            continue;
        }
        for (auto const* dest_state : current_state->get_epsilon_transitions()) {
            stack.push(dest_state);
        }

<<<<<<< HEAD
            // TODO: currently treat tagged transitions as epsilon transitions
            for (auto const& positive_tagged_start_transition :
                 current_state->get_positive_tagged_start_transitions())
            {
                stack.push(positive_tagged_start_transition.get_dest_state());
            }
            for (auto const& positive_tagged_end_transition :
                 current_state->get_positive_tagged_start_transitions())
            {
                stack.push(positive_tagged_end_transition.get_dest_state());
            }
            auto const* negative_dest_state
                    = current_state->get_negative_tagged_transition().get_dest_state();
            if (nullptr != negative_dest_state) {
                stack.push(negative_dest_state);
            }
=======
        // TODO: currently treat tagged transitions as epsilon transitions
        for (auto const& positive_tagged_transition :
             current_state->get_positive_tagged_transitions())
        {
            stack.push(positive_tagged_transition.get_dest_state());
        }
        auto const& optional_negative_tagged_transition
                = current_state->get_optional_negative_tagged_transition();
        if (optional_negative_tagged_transition.has_value()) {
            stack.push(optional_negative_tagged_transition.value().get_dest_state());
>>>>>>> f7b5666d
        }
    }
    return closure_set;
}

template <typename NFAStateType, typename DFAStateType>
auto Lexer<NFAStateType, DFAStateType>::nfa_to_dfa(finite_automata::RegexNFA<NFAStateType>& nfa
) -> std::unique_ptr<finite_automata::RegexDFA<DFAStateType>> {
    typedef std::set<NFAStateType const*> StateSet;
    std::unique_ptr<finite_automata::RegexDFA<DFAStateType>> dfa
            = std::make_unique<finite_automata::RegexDFA<DFAStateType>>();
    std::map<StateSet, DFAStateType*> dfa_states;
    std::stack<StateSet> unmarked_sets;
    auto create_dfa_state
            = [&dfa, &dfa_states, &unmarked_sets](StateSet const& set) -> DFAStateType* {
        DFAStateType* state = dfa->new_state(set);
        dfa_states[set] = state;
        unmarked_sets.push(set);
        return state;
    };
    StateSet start_set = epsilon_closure(nfa.get_root());
    create_dfa_state(start_set);
    while (!unmarked_sets.empty()) {
        StateSet set = unmarked_sets.top();
        unmarked_sets.pop();
        DFAStateType* dfa_state = dfa_states.at(set);
        std::map<uint32_t, StateSet> ascii_transitions_map;
        // map<Interval, StateSet> transitions_map;
        for (NFAStateType const* s0 : set) {
            for (uint32_t i = 0; i < cSizeOfByte; i++) {
                for (NFAStateType* const s1 : s0->get_byte_transitions(i)) {
                    StateSet closure = epsilon_closure(s1);
                    ascii_transitions_map[i].insert(closure.begin(), closure.end());
                }
            }
            // TODO: add this for the utf8 case
            /*
            for (const typename NFAStateType::Tree::Data& data : s0->get_tree_transitions().all()) {
                for (NFAStateType* const s1 : data.m_value) {
                    StateSet closure = epsilon_closure(s1);
                    transitions_map[data.m_interval].insert(closure.begin(), closure.end());
                }
            }
            */
        }
        auto next_dfa_state
                = [&dfa_states, &create_dfa_state](StateSet const& set) -> DFAStateType* {
            DFAStateType* state{nullptr};
            auto it = dfa_states.find(set);
            if (it == dfa_states.end()) {
                state = create_dfa_state(set);
            } else {
                state = it->second;
            }
            return state;
        };
        for (typename std::map<uint32_t, StateSet>::value_type const& kv : ascii_transitions_map) {
            DFAStateType* dest_state = next_dfa_state(kv.second);
            dfa_state->add_byte_transition(kv.first, dest_state);
        }
        // TODO: add this for the utf8 case
        /*
        for (const typename map<Interval, typename NFAStateType::StateSet>::value_type& kv :
             transitions_map)
        {
            DFAStateType* dest_state = next_dfa_state(kv.second);
            dfa_state->add_tree_transition(kv.first, dest_state);
        }
        */
    }
    return dfa;
}
}  // namespace log_surgeon

#endif  // LOG_SURGEON_LEXER_TPP<|MERGE_RESOLUTION|>--- conflicted
+++ resolved
@@ -404,35 +404,21 @@
             stack.push(dest_state);
         }
 
-<<<<<<< HEAD
-            // TODO: currently treat tagged transitions as epsilon transitions
-            for (auto const& positive_tagged_start_transition :
-                 current_state->get_positive_tagged_start_transitions())
-            {
-                stack.push(positive_tagged_start_transition.get_dest_state());
-            }
-            for (auto const& positive_tagged_end_transition :
-                 current_state->get_positive_tagged_start_transitions())
-            {
-                stack.push(positive_tagged_end_transition.get_dest_state());
-            }
-            auto const* negative_dest_state
-                    = current_state->get_negative_tagged_transition().get_dest_state();
-            if (nullptr != negative_dest_state) {
-                stack.push(negative_dest_state);
-            }
-=======
         // TODO: currently treat tagged transitions as epsilon transitions
-        for (auto const& positive_tagged_transition :
-             current_state->get_positive_tagged_transitions())
+        for (auto const& positive_tagged_start_transition :
+             current_state->get_positive_tagged_start_transitions())
         {
-            stack.push(positive_tagged_transition.get_dest_state());
+            stack.push(positive_tagged_start_transition.get_dest_state());
+        }
+        for (auto const& positive_tagged_end_transition :
+            current_state->get_positive_tagged_start_transitions())
+        {
+            stack.push(positive_tagged_end_transition.get_dest_state());
         }
         auto const& optional_negative_tagged_transition
                 = current_state->get_optional_negative_tagged_transition();
         if (optional_negative_tagged_transition.has_value()) {
             stack.push(optional_negative_tagged_transition.value().get_dest_state());
->>>>>>> f7b5666d
         }
     }
     return closure_set;
