#ifndef LOG_SURGEON_TOKEN_HPP
#define LOG_SURGEON_TOKEN_HPP

#include <functional>
#include <string>
#include <string_view>
#include <vector>

#include <log_surgeon/finite_automata/PrefixTree.hpp>
#include <log_surgeon/finite_automata/RegisterHandler.hpp>
#include <log_surgeon/types.hpp>

namespace log_surgeon {
class Token {
public:
    auto set_reg_handler(finite_automata::RegisterHandler reg_handler) -> void {
        m_reg_handler = std::move(reg_handler);
    }

    /**
     * @return The token's value as a string
     */
    [[nodiscard]] auto to_string() -> std::string;

    /**
     * @return A string view of the token's value
     */
    [[nodiscard]] auto to_string_view() -> std::string_view;

    /**
<<<<<<< HEAD
     * @param capture_start_pos Start position of the capture in the input buffer
     * @param capture_end_pos End position of the capture in the input buffer
     * @return The substring containing the capture
     */
    [[nodiscard]] auto get_capture_string(
            finite_automata::PrefixTree::position_t capture_start_pos,
            finite_automata::PrefixTree::position_t capture_end_pos
    ) -> std::string;
=======
     * @param reg_id_pairs The registers id pairs indicating all capture locations in the token.
     * @param capture_ids The id symbol for each capture corresponding to `reg_id_pairs`.
     * @param tag_formatter A formatting function for inserting the captured variables into the
     * logtype.
     * @param logtype Returns the updated logtype now containing the contextualized token.
     */
    auto add_context_to_logtype(
            std::vector<std::pair<reg_id_t, reg_id_t>> const& reg_id_pairs,
            std::vector<capture_id_t> const& capture_ids,
            std::function<std::string(capture_id_t)> const& tag_formatter,
            std::string& logtype
    ) const -> void;
>>>>>>> 2933ce80

    /**
     * @return The first character (as a string) of the token string (which is a
     * delimiter if delimiters are being used)
     */
    [[nodiscard]] auto get_delimiter() const -> std::string;

    /**
     * @param i
     * @return The ith character of the token string
     */
    [[nodiscard]] auto get_char(uint8_t i) const -> char;

    /**
     * @return The length of the token string
     */
    [[nodiscard]] auto get_length() const -> uint32_t;

 [[nodiscard]] auto get_reversed_reg_positions(reg_id_t const reg_id
    ) const -> std::vector<finite_automata::PrefixTree::position_t> {
        return m_reg_handler.get_reversed_positions(reg_id);
    }

    uint32_t m_start_pos{0};
    uint32_t m_end_pos{0};
    char const* m_buffer{nullptr};
    uint32_t m_buffer_size{0};
    uint32_t m_line{0};
    std::vector<uint32_t> const* m_type_ids_ptr{nullptr};
    finite_automata::RegisterHandler m_reg_handler{};
    std::string m_wrap_around_string{};
};
}  // namespace log_surgeon

#endif  // LOG_SURGEON_TOKEN_HPP<|MERGE_RESOLUTION|>--- conflicted
+++ resolved
@@ -28,7 +28,6 @@
     [[nodiscard]] auto to_string_view() -> std::string_view;
 
     /**
-<<<<<<< HEAD
      * @param capture_start_pos Start position of the capture in the input buffer
      * @param capture_end_pos End position of the capture in the input buffer
      * @return The substring containing the capture
@@ -37,7 +36,8 @@
             finite_automata::PrefixTree::position_t capture_start_pos,
             finite_automata::PrefixTree::position_t capture_end_pos
     ) -> std::string;
-=======
+
+    /**
      * @param reg_id_pairs The registers id pairs indicating all capture locations in the token.
      * @param capture_ids The id symbol for each capture corresponding to `reg_id_pairs`.
      * @param tag_formatter A formatting function for inserting the captured variables into the
@@ -50,7 +50,6 @@
             std::function<std::string(capture_id_t)> const& tag_formatter,
             std::string& logtype
     ) const -> void;
->>>>>>> 2933ce80
 
     /**
      * @return The first character (as a string) of the token string (which is a
@@ -69,7 +68,7 @@
      */
     [[nodiscard]] auto get_length() const -> uint32_t;
 
- [[nodiscard]] auto get_reversed_reg_positions(reg_id_t const reg_id
+    [[nodiscard]] auto get_reversed_reg_positions(reg_id_t const reg_id
     ) const -> std::vector<finite_automata::PrefixTree::position_t> {
         return m_reg_handler.get_reversed_positions(reg_id);
     }
