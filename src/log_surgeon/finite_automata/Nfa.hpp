#ifndef LOG_SURGEON_FINITE_AUTOMATA_NFA_HPP
#define LOG_SURGEON_FINITE_AUTOMATA_NFA_HPP

#include <cstddef>
#include <cstdint>
#include <memory>
#include <queue>
#include <set>
#include <string>
#include <unordered_map>
#include <unordered_set>
#include <utility>
#include <vector>

#include <fmt/core.h>

#include <log_surgeon/Constants.hpp>
#include <log_surgeon/finite_automata/NfaState.hpp>
#include <log_surgeon/finite_automata/Tag.hpp>
#include <log_surgeon/LexicalRule.hpp>

namespace log_surgeon::finite_automata {
class UniqueIdGenerator {
public:
    UniqueIdGenerator() : current_id{0} {}

    [[nodiscard]] auto generate_id() -> uint32_t { return current_id++; }

private:
    uint32_t current_id;
};

/**
 * Represents a NFA(non-deterministic finite automata) for recognizing a language based on the set
 * of rules used during initialization. Currently use as an intermediate model for generating the
 * DFA.
 *
 * Currently we assume all capture groups have unique names.
 * @tparam TypedNfaState
 */
template <typename TypedNfaState>
class Nfa {
public:
    using StateVec = std::vector<TypedNfaState*>;

    explicit Nfa(std::vector<LexicalRule<TypedNfaState>> const& rules);

    /**
     * Creates a unique_ptr for an NFA state with no tagged transitions and adds it to `m_states`.
     * @return TypedNfaState*
     */
    [[nodiscard]] auto new_state() -> TypedNfaState*;

    /**
     * Creates a unique_ptr for an NFA state with a negative tagged transition and adds it to
     * `m_states`.
     * @param captures
     * @param dest_state
     * @return TypedNfaState*
     */
    [[nodiscard]] auto new_state_for_negative_captures(
            std::vector<Capture const*> const& captures,
            TypedNfaState const* dest_state
    ) -> TypedNfaState*;

    /**
     * Creates the start and end states for a capture group.
     * @param capture The capture associated with the capture group.
     * @param dest_state
     * @return A pair of states:
     * - A state from `m_root` with an outgoing transition that sets the start tag for the capture.
     * - A state with an outgoing transition to `dest_state` that sets the end tag for the capture.
     */
    [[nodiscard]] auto new_start_and_end_states_for_capture(
            Capture const* capture,
            TypedNfaState const* dest_state
    ) -> std::pair<TypedNfaState*, TypedNfaState*>;

    /**
     * @return A vector representing the traversal order of the NFA states using breadth-first
     * search (BFS).
     */
    [[nodiscard]] auto get_bfs_traversal_order() const -> std::vector<TypedNfaState const*>;

    /**
     * @return A string representation of the NFA.
     * @return Forwards `NfaState::serialize`'s return value (std::nullopt) on failure.
     */
    [[nodiscard]] auto serialize() const -> std::optional<std::string>;

    auto add_root_interval(Interval interval, TypedNfaState* dest_state) -> void {
        m_root->add_interval(interval, dest_state);
    }

    auto set_root(TypedNfaState* root) -> void { m_root = root; }

    auto get_root() -> TypedNfaState* { return m_root; }

<<<<<<< HEAD
    [[nodiscard]] auto get_num_tags() const -> size_t { return m_tags.size(); }
=======
    [[nodiscard]] auto get_capture_to_tag_ids(
    ) const -> std::unordered_map<Capture const*, std::pair<tag_id_t, tag_id_t>> {
        return m_capture_to_tag_ids;
    }
>>>>>>> d5acb490

private:
    /**
     * Creates start and end tags for the specified capture if they don't currently exist.
     * @param capture
     * @return The start and end tags corresponding to `capture`.
     */
    auto get_or_create_capture_tags(Capture const* capture) -> std::pair<tag_id_t, tag_id_t>;

    std::vector<std::unique_ptr<TypedNfaState>> m_states;
    // TODO: Lexer currently enforces unique naming across capture groups. However, this limits use
    // cases. Possibly initialize this in the lexer and pass it in during construction.
    std::unordered_map<Capture const*, std::pair<tag_id_t, tag_id_t>> m_capture_to_tag_ids;
    TypedNfaState* m_root;
<<<<<<< HEAD
    std::set<Tag const*> m_tags;

    // Store the rules locally as they contain information needed by the NFA. E.g., transitions in
    // the NFA point to tags in the rule ASTs.
    std::vector<LexicalRule<TypedNfaState>> m_rules;
=======
    UniqueIdGenerator m_unique_id_generator;
>>>>>>> d5acb490
};

template <typename TypedNfaState>
Nfa<TypedNfaState>::Nfa(std::vector<LexicalRule<TypedNfaState>> const& rules)
        : m_root{new_state()} {
    for (auto const& rule : rules) {
        rule.add_to_nfa(this);
    }
}

template <typename TypedNfaState>
auto Nfa<TypedNfaState>::get_or_create_capture_tags(Capture const* capture
) -> std::pair<tag_id_t, tag_id_t> {
    auto const existing_tags{m_capture_to_tag_ids.find(capture)};
    if (m_capture_to_tag_ids.end() == existing_tags) {
        auto start_tag{m_unique_id_generator.generate_id()};
        auto end_tag{m_unique_id_generator.generate_id()};
        auto new_tags{std::make_pair(start_tag, end_tag)};
        m_capture_to_tag_ids.emplace(capture, new_tags);
        return new_tags;
    }
    return existing_tags->second;
}

template <typename TypedNfaState>
<<<<<<< HEAD
auto Nfa<TypedNfaState>::new_state_with_positive_tagged_end_transition(
        Tag const* tag,
        TypedNfaState const* dest_state
) -> TypedNfaState* {
    m_tags.insert(tag);
    m_states.emplace_back(std::make_unique<TypedNfaState>(tag, dest_state));
=======
auto Nfa<TypedNfaState>::new_state() -> TypedNfaState* {
    m_states.emplace_back(std::make_unique<TypedNfaState>());
>>>>>>> d5acb490
    return m_states.back().get();
}

template <typename TypedNfaState>
auto Nfa<TypedNfaState>::new_state_for_negative_captures(
        std::vector<Capture const*> const& captures,
        TypedNfaState const* dest_state
) -> TypedNfaState* {
    std::vector<tag_id_t> tags;
    for (auto const capture : captures) {
        auto [start_tag, end_tag]{get_or_create_capture_tags(capture)};
        tags.push_back(start_tag);
        tags.push_back(end_tag);
    }

    m_states.emplace_back(std::make_unique<TypedNfaState>(
            TransitionOperation::NegateTags,
            std::move(tags),
            dest_state
    ));
    return m_states.back().get();
}

template <typename TypedNfaState>
auto Nfa<TypedNfaState>::new_start_and_end_states_for_capture(
        Capture const* capture,
        TypedNfaState const* dest_state
) -> std::pair<TypedNfaState*, TypedNfaState*> {
    auto [start_tag, end_tag]{get_or_create_capture_tags(capture)};
    auto* start_state = new_state();
    m_root->add_spontaneous_transition(TransitionOperation::SetTags, {start_tag}, start_state);
    m_states.push_back(std::make_unique<TypedNfaState>(
            TransitionOperation::SetTags,
            std::vector{end_tag},
            dest_state
    ));
    auto* end_state{m_states.back().get()};
    return {start_state, end_state};
}

template <typename TypedNfaState>
auto Nfa<TypedNfaState>::get_bfs_traversal_order() const -> std::vector<TypedNfaState const*> {
    std::queue<TypedNfaState const*> state_queue;
    std::unordered_set<TypedNfaState const*> visited_states;
    std::vector<TypedNfaState const*> visited_order;
    visited_states.reserve(m_states.size());
    visited_order.reserve(m_states.size());

    auto add_to_queue_and_visited
            = [&state_queue, &visited_states](TypedNfaState const* dest_state) {
                  if (visited_states.insert(dest_state).second) {
                      state_queue.push(dest_state);
                  }
              };

    add_to_queue_and_visited(m_root);
    while (false == state_queue.empty()) {
        auto const* current_state = state_queue.front();
        visited_order.push_back(current_state);
        state_queue.pop();
        // TODO: handle the utf8 case
        for (uint32_t idx{0}; idx < cSizeOfByte; ++idx) {
            for (auto const* dest_state : current_state->get_byte_transitions(idx)) {
                add_to_queue_and_visited(dest_state);
            }
        }
        for (auto const& spontaneous_transition : current_state->get_spontaneous_transitions()) {
            add_to_queue_and_visited(spontaneous_transition.get_dest_state());
        }
    }
    return visited_order;
}

template <typename TypedNfaState>
auto Nfa<TypedNfaState>::serialize() const -> std::optional<std::string> {
    auto const traversal_order = get_bfs_traversal_order();

    std::unordered_map<TypedNfaState const*, uint32_t> state_ids;
    for (auto const* state : traversal_order) {
        state_ids.emplace(state, state_ids.size());
    }

    std::vector<std::string> serialized_states;
    for (auto const* state : traversal_order) {
        auto const optional_serialized_state{state->serialize(state_ids)};
        if (false == optional_serialized_state.has_value()) {
            return std::nullopt;
        }
        serialized_states.emplace_back(optional_serialized_state.value());
    }
    return fmt::format("{}\n", fmt::join(serialized_states, "\n"));
}
}  // namespace log_surgeon::finite_automata

#endif  // LOG_SURGEON_FINITE_AUTOMATA_NFA_HPP<|MERGE_RESOLUTION|>--- conflicted
+++ resolved
@@ -26,6 +26,8 @@
 
     [[nodiscard]] auto generate_id() -> uint32_t { return current_id++; }
 
+    [[nodiscard]] auto get_num_ids() const -> uint32_t { return current_id; }
+    
 private:
     uint32_t current_id;
 };
@@ -94,16 +96,14 @@
 
     auto set_root(TypedNfaState* root) -> void { m_root = root; }
 
-    auto get_root() -> TypedNfaState* { return m_root; }
-
-<<<<<<< HEAD
-    [[nodiscard]] auto get_num_tags() const -> size_t { return m_tags.size(); }
-=======
+    auto get_root() const -> TypedNfaState* { return m_root; }
+
+    [[nodiscard]] auto get_num_tags() const -> size_t { return m_tag_id_generator.get_num_ids(); }
+
     [[nodiscard]] auto get_capture_to_tag_ids(
     ) const -> std::unordered_map<Capture const*, std::pair<tag_id_t, tag_id_t>> {
         return m_capture_to_tag_ids;
     }
->>>>>>> d5acb490
 
 private:
     /**
@@ -118,15 +118,7 @@
     // cases. Possibly initialize this in the lexer and pass it in during construction.
     std::unordered_map<Capture const*, std::pair<tag_id_t, tag_id_t>> m_capture_to_tag_ids;
     TypedNfaState* m_root;
-<<<<<<< HEAD
-    std::set<Tag const*> m_tags;
-
-    // Store the rules locally as they contain information needed by the NFA. E.g., transitions in
-    // the NFA point to tags in the rule ASTs.
-    std::vector<LexicalRule<TypedNfaState>> m_rules;
-=======
-    UniqueIdGenerator m_unique_id_generator;
->>>>>>> d5acb490
+    UniqueIdGenerator m_tag_id_generator;
 };
 
 template <typename TypedNfaState>
@@ -142,8 +134,8 @@
 ) -> std::pair<tag_id_t, tag_id_t> {
     auto const existing_tags{m_capture_to_tag_ids.find(capture)};
     if (m_capture_to_tag_ids.end() == existing_tags) {
-        auto start_tag{m_unique_id_generator.generate_id()};
-        auto end_tag{m_unique_id_generator.generate_id()};
+        auto start_tag{m_tag_id_generator.generate_id()};
+        auto end_tag{m_tag_id_generator.generate_id()};
         auto new_tags{std::make_pair(start_tag, end_tag)};
         m_capture_to_tag_ids.emplace(capture, new_tags);
         return new_tags;
@@ -152,17 +144,8 @@
 }
 
 template <typename TypedNfaState>
-<<<<<<< HEAD
-auto Nfa<TypedNfaState>::new_state_with_positive_tagged_end_transition(
-        Tag const* tag,
-        TypedNfaState const* dest_state
-) -> TypedNfaState* {
-    m_tags.insert(tag);
-    m_states.emplace_back(std::make_unique<TypedNfaState>(tag, dest_state));
-=======
 auto Nfa<TypedNfaState>::new_state() -> TypedNfaState* {
     m_states.emplace_back(std::make_unique<TypedNfaState>());
->>>>>>> d5acb490
     return m_states.back().get();
 }
 
