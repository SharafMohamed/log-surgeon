#ifndef LOG_SURGEON_FINITE_AUTOMATA_NFA_HPP
#define LOG_SURGEON_FINITE_AUTOMATA_NFA_HPP

#include <cstddef>
#include <cstdint>
#include <memory>
#include <optional>
#include <queue>
#include <string>
#include <unordered_map>
#include <unordered_set>
#include <utility>
#include <vector>

#include <fmt/core.h>
#include <fmt/format.h>

#include <log_surgeon/Constants.hpp>
#include <log_surgeon/finite_automata/Capture.hpp>
#include <log_surgeon/finite_automata/TagOperation.hpp>
#include <log_surgeon/finite_automata/UnicodeIntervalTree.hpp>
#include <log_surgeon/LexicalRule.hpp>
#include <log_surgeon/types.hpp>
#include <log_surgeon/UniqueIdGenerator.hpp>

namespace log_surgeon::finite_automata {
/**
 * Represents a Non-Deterministic Finite Automaton (NFA) designed to recognize a language based on
 * a set of rules provided during initialization. This class serves as an intermediate
 * representation used for generating the corresponding Deterministic Finite Automaton (DFA).
 *
 * NOTE: It is assumed that all capture groups have unique names, even across different rules.
 * @tparam TypedNfaState
 */
template <typename TypedNfaState>
class Nfa {
public:
    using StateVec = std::vector<TypedNfaState*>;

    explicit Nfa(std::vector<LexicalRule<TypedNfaState>> const& rules);

    /**
     * @return A pointer to the newly created NFA state with no spontaneous transitions.
     */
    [[nodiscard]] auto new_state() -> TypedNfaState*;

    /*
     * @param matching_variable_id The id for the variable matched by this state.
<<<<<<< HEAD
     * @return A point to the newly created accepting NFA state.
=======
     * @return A pointer to the newly created accepting NFA state.
>>>>>>> 228e8b7e
     */
    [[nodiscard]] auto new_accepting_state(uint32_t matching_variable_id) -> TypedNfaState*;

    /**
     * @param captures A vector containing the captures of all alternate paths.
     * @param dest_state The destination state to arrive at after negating the captures.
     * @return A pointer to the newly created NFA state with a spontaneous transition to
     * `dest_state`negating all the tags associated with `captures`.
     */
    [[nodiscard]] auto new_state_from_negative_captures(
            std::vector<Capture const*> const& captures,
            TypedNfaState const* dest_state
    ) -> TypedNfaState*;

    /**
     * @param capture The positive capture to be tracked.
     * @param dest_state The destination state to arrive at after tracking the capture.
     * @return A pair of pointers to the two newly created NFA states:
     * - A state arrived at from a spontaneous transition out of `m_root` that sets a tag to track
     * the capture's start position.
     * - A state with a spontaneous transition to `dest_state` that sets a tag to track the
     * capture's end position
     */
    [[nodiscard]] auto new_start_and_end_states_from_positive_capture(
            Capture const* capture,
            TypedNfaState const* dest_state
    ) -> std::pair<TypedNfaState*, TypedNfaState*>;

    /**
     * @return A vector representing the traversal order of the NFA states using breadth-first
     * search (BFS).
     */
    [[nodiscard]] auto get_bfs_traversal_order() const -> std::vector<TypedNfaState const*>;

    /**
     * @return A string representation of the NFA on success.
     * @return Forwards `NfaState::serialize`'s return value (`std::nullopt`) on failure.
     */
    [[nodiscard]] auto serialize() const -> std::optional<std::string>;

    auto add_root_interval(Interval interval, TypedNfaState* dest_state) -> void {
        m_root->add_interval(interval, dest_state);
    }

    auto set_root(TypedNfaState* root) -> void { m_root = root; }

    auto get_root() const -> TypedNfaState* { return m_root; }

<<<<<<< HEAD
    [[nodiscard]] auto get_num_tags() const -> size_t { return m_tag_id_generator.get_num_ids(); }
=======
    [[nodiscard]] auto get_num_tags() const -> uint32_t { return m_tag_id_generator.get_num_ids(); }
>>>>>>> 228e8b7e

    [[nodiscard]] auto get_capture_to_tag_id_pair(
    ) const -> std::unordered_map<Capture const*, std::pair<tag_id_t, tag_id_t>> const& {
        return m_capture_to_tag_id_pair;
    }

private:
    /**
     * Creates start and end tags for the specified capture if they don't currently exist.
     * @param capture The variable to be captured.
     * @return A pair of tags:
     * - The start tag for the `capture`.
     * - The end tag for the `capture`.
     */
    [[nodiscard]] auto get_or_create_capture_tag_pair(Capture const* capture
    ) -> std::pair<tag_id_t, tag_id_t>;

    std::vector<std::unique_ptr<TypedNfaState>> m_states;
    // TODO: Lexer currently enforces unique naming across capture groups. However, this limits use
    // cases. Possibly initialize this in the lexer and pass it in during construction.
    std::unordered_map<Capture const*, std::pair<tag_id_t, tag_id_t>> m_capture_to_tag_id_pair;
    TypedNfaState* m_root;
    UniqueIdGenerator m_state_id_generator;
    UniqueIdGenerator m_tag_id_generator;
};

template <typename TypedNfaState>
Nfa<TypedNfaState>::Nfa(std::vector<LexicalRule<TypedNfaState>> const& rules) {
    m_root = new_state();
    for (auto const& rule : rules) {
        rule.add_to_nfa(this);
    }
}

template <typename TypedNfaState>
auto Nfa<TypedNfaState>::get_or_create_capture_tag_pair(Capture const* capture
) -> std::pair<tag_id_t, tag_id_t> {
    if (false == m_capture_to_tag_id_pair.contains(capture)) {
        auto const start_tag{m_tag_id_generator.generate_id()};
        auto const end_tag{m_tag_id_generator.generate_id()};
        m_capture_to_tag_id_pair.emplace(capture, std::make_pair(start_tag, end_tag));
    }
    return m_capture_to_tag_id_pair.at(capture);
}

template <typename TypedNfaState>
auto Nfa<TypedNfaState>::new_state() -> TypedNfaState* {
    m_states.emplace_back(std::make_unique<TypedNfaState>(m_state_id_generator.generate_id()));
    return m_states.back().get();
}

template <typename TypedNfaState>
auto Nfa<TypedNfaState>::new_accepting_state(uint32_t const matching_variable_id
) -> TypedNfaState* {
    m_states.emplace_back(std::make_unique<TypedNfaState>(
            m_state_id_generator.generate_id(),
            matching_variable_id
    ));
    return m_states.back().get();
}

template <typename TypedNfaState>
auto Nfa<TypedNfaState>::new_state_from_negative_captures(
        std::vector<Capture const*> const& captures,
        TypedNfaState const* dest_state
) -> TypedNfaState* {
    std::vector<tag_id_t> tags;
    for (auto const* capture : captures) {
        auto const [start_tag, end_tag]{get_or_create_capture_tag_pair(capture)};
        tags.push_back(start_tag);
        tags.push_back(end_tag);
    }

    m_states.emplace_back(std::make_unique<TypedNfaState>(
            m_state_id_generator.generate_id(),
            TagOperationType::Negate,
            std::move(tags),
            dest_state
    ));
    return m_states.back().get();
}

template <typename TypedNfaState>
auto Nfa<TypedNfaState>::new_start_and_end_states_from_positive_capture(
        Capture const* capture,
        TypedNfaState const* dest_state
) -> std::pair<TypedNfaState*, TypedNfaState*> {
    auto const [start_tag, end_tag]{get_or_create_capture_tag_pair(capture)};
    auto* start_state{new_state()};
    m_root->add_spontaneous_transition(TagOperationType::Set, {start_tag}, start_state);
    m_states.emplace_back(std::make_unique<TypedNfaState>(
            m_state_id_generator.generate_id(),
            TagOperationType::Set,
            std::vector{end_tag},
            dest_state
    ));
    auto* end_state{m_states.back().get()};
    return {start_state, end_state};
}

template <typename TypedNfaState>
auto Nfa<TypedNfaState>::get_bfs_traversal_order() const -> std::vector<TypedNfaState const*> {
    std::queue<TypedNfaState const*> state_queue;
    std::unordered_set<TypedNfaState const*> visited_states;
    std::vector<TypedNfaState const*> visited_order;
    visited_states.reserve(m_states.size());
    visited_order.reserve(m_states.size());

    auto add_to_queue_and_visited
            = [&state_queue, &visited_states](TypedNfaState const* dest_state) {
                  if (visited_states.insert(dest_state).second) {
                      state_queue.push(dest_state);
                  }
              };

    add_to_queue_and_visited(m_root);
    while (false == state_queue.empty()) {
        auto const* current_state = state_queue.front();
        visited_order.push_back(current_state);
        state_queue.pop();
        // TODO: handle the utf8 case
        for (uint32_t idx{0}; idx < cSizeOfByte; ++idx) {
            for (auto const* dest_state : current_state->get_byte_transitions(idx)) {
                add_to_queue_and_visited(dest_state);
            }
        }
        for (auto const& spontaneous_transition : current_state->get_spontaneous_transitions()) {
            add_to_queue_and_visited(spontaneous_transition.get_dest_state());
        }
    }
    return visited_order;
}

template <typename TypedNfaState>
auto Nfa<TypedNfaState>::serialize() const -> std::optional<std::string> {
    auto const traversal_order = get_bfs_traversal_order();

    std::unordered_map<TypedNfaState const*, uint32_t> state_ids;
    for (auto const* state : traversal_order) {
        state_ids.emplace(state, state_ids.size());
    }

    std::vector<std::string> serialized_states;
    for (auto const* state : traversal_order) {
        auto const optional_serialized_state{state->serialize(state_ids)};
        if (false == optional_serialized_state.has_value()) {
            return std::nullopt;
        }
        serialized_states.emplace_back(optional_serialized_state.value());
    }
    return fmt::format("{}\n", fmt::join(serialized_states, "\n"));
}
}  // namespace log_surgeon::finite_automata

#endif  // LOG_SURGEON_FINITE_AUTOMATA_NFA_HPP<|MERGE_RESOLUTION|>--- conflicted
+++ resolved
@@ -46,11 +46,7 @@
 
     /*
      * @param matching_variable_id The id for the variable matched by this state.
-<<<<<<< HEAD
-     * @return A point to the newly created accepting NFA state.
-=======
      * @return A pointer to the newly created accepting NFA state.
->>>>>>> 228e8b7e
      */
     [[nodiscard]] auto new_accepting_state(uint32_t matching_variable_id) -> TypedNfaState*;
 
@@ -99,11 +95,7 @@
 
     auto get_root() const -> TypedNfaState* { return m_root; }
 
-<<<<<<< HEAD
-    [[nodiscard]] auto get_num_tags() const -> size_t { return m_tag_id_generator.get_num_ids(); }
-=======
     [[nodiscard]] auto get_num_tags() const -> uint32_t { return m_tag_id_generator.get_num_ids(); }
->>>>>>> 228e8b7e
 
     [[nodiscard]] auto get_capture_to_tag_id_pair(
     ) const -> std::unordered_map<Capture const*, std::pair<tag_id_t, tag_id_t>> const& {
