--- conflicted
+++ resolved
@@ -83,7 +83,6 @@
      */
     [[nodiscard]] virtual auto serialize() const -> std::u32string = 0;
 
-<<<<<<< HEAD
     [[nodiscard]] auto get_subtree_positive_tags() const -> std::vector<Tag*> const& {
         return m_subtree_positive_tags;
     }
@@ -92,25 +91,7 @@
         m_subtree_positive_tags = std::move(subtree_positive_tags);
     }
 
-    auto add_subtree_positive_tags(std::vector<Tag*> subtree_positive_tags) -> void {
-        m_subtree_positive_tags.insert(
-                m_subtree_positive_tags.end(),
-                std::make_move_iterator(subtree_positive_tags.begin()),
-                std::make_move_iterator(subtree_positive_tags.end())
-        );
-    }
-
-    auto set_negative_tags(std::vector<Tag*> negative_tags) -> void {
-=======
-    [[nodiscard]] auto get_subtree_positive_tags() const -> std::vector<Tag const*> const& {
-        return m_subtree_positive_tags;
-    }
-
-    auto set_subtree_positive_tags(std::vector<Tag const*> subtree_positive_tags) -> void {
-        m_subtree_positive_tags = std::move(subtree_positive_tags);
-    }
-
-    auto add_subtree_positive_tags(std::vector<Tag const*> const& subtree_positive_tags) -> void {
+    auto add_subtree_positive_tags(std::vector<Tag*> const& subtree_positive_tags) -> void {
         m_subtree_positive_tags.insert(
                 m_subtree_positive_tags.end(),
                 subtree_positive_tags.cbegin(),
@@ -118,8 +99,7 @@
         );
     }
 
-    auto set_negative_tags(std::vector<Tag const*> negative_tags) -> void {
->>>>>>> 7688c244
+    auto set_negative_tags(std::vector<Tag*> negative_tags) -> void {
         m_negative_tags = std::move(negative_tags);
     }
 
@@ -166,13 +146,8 @@
     }
 
 private:
-<<<<<<< HEAD
     std::vector<Tag*> m_subtree_positive_tags;
     std::vector<Tag*> m_negative_tags;
-=======
-    std::vector<Tag const*> m_subtree_positive_tags;
-    std::vector<Tag const*> m_negative_tags;
->>>>>>> 7688c244
 };
 
 /**
