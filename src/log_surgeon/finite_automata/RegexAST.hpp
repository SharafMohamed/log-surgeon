--- conflicted
+++ resolved
@@ -623,16 +623,10 @@
 
 /**
  * Represents a capture group AST node.
-<<<<<<< HEAD
- * `m_tag` is always expected to be non-null.
- * `m_group_regex_ast` is always expected to be non-null.
- * @tparam NfaStateType Specifies the type of transition (bytes or UTF-8 characters).
-=======
  * NOTE:
  * - `m_tag` is always expected to be non-null.
  * - `m_group_regex_ast` is always expected to be non-null.
- * @tparam NFAStateType Specifies the type of transition (bytes or UTF-8 characters).
->>>>>>> d5b20fee
+ * @tparam NfaStateType Specifies the type of transition (bytes or UTF-8 characters).
  */
 template <typename NfaStateType>
 class RegexASTCapture : public RegexAST<NfaStateType> {
@@ -698,21 +692,12 @@
     }
 
     /**
-<<<<<<< HEAD
      * Adds the needed `Nfa::states` to the passed in nfa to handle a
-     * `RegexASTCapture` before transitioning to an accepting `end_state`.
-=======
-     * Adds the needed `RegexNFA::states` to the passed in nfa to handle a
      * `RegexASTCapture` before transitioning to a `dest_state`.
->>>>>>> d5b20fee
      * @param nfa
      * @param dest_state
      */
-<<<<<<< HEAD
-    auto add_to_nfa(Nfa<NfaStateType>* nfa, NfaStateType* end_state) const -> void override;
-=======
-    auto add_to_nfa(RegexNFA<NFAStateType>* nfa, NFAStateType* dest_state) const -> void override;
->>>>>>> d5b20fee
+    auto add_to_nfa(Nfa<NfaStateType>* nfa, NfaStateType* dest_state) const -> void override;
 
     [[nodiscard]] auto serialize() const -> std::u32string override;
 
@@ -904,25 +889,10 @@
     );
 }
 
-<<<<<<< HEAD
-template <typename NfaStateType>
-void RegexASTCapture<NfaStateType>::add_to_nfa(Nfa<NfaStateType>* nfa, NfaStateType* end_state)
-        const {
-    NfaStateType* root = nfa->get_root();
-    auto* capture_group_start_state = nfa->new_state();
-    root->add_positive_tagged_start_transition(m_tag.get(), capture_group_start_state);
-
-    auto* state_with_positive_tagged_transition
-            = nfa->new_state_with_positive_tagged_transition(m_tag.get(), end_state);
-    nfa->set_root(capture_group_start_state);
-    m_group_regex_ast->add_to_nfa_with_negative_tags(nfa, state_with_positive_tagged_transition);
-
-    nfa->set_root(root);
-=======
-template <typename NFAStateType>
-auto RegexASTCapture<NFAStateType>::add_to_nfa(
-        RegexNFA<NFAStateType>* nfa,
-        NFAStateType* dest_state
+template <typename NfaStateType>
+auto RegexASTCapture<NfaStateType>::add_to_nfa(
+        Nfa<NfaStateType>* nfa,
+        NfaStateType* dest_state
 ) const -> void {
     // TODO: move this into a documentation file in the future, and reference it here.
     // The NFA constructed for a capture group follows the structure below, with tagged transitions
@@ -965,10 +935,9 @@
     nfa->set_root(capture_start_state);
     m_group_regex_ast->add_to_nfa_with_negative_tags(nfa, capture_end_state);
     nfa->set_root(initial_root);
->>>>>>> d5b20fee
-}
-
-template <typename NFAStateType>
+}
+
+template <typename NfaStateType>
 [[nodiscard]] auto RegexASTCapture<NfaStateType>::serialize() const -> std::u32string {
     auto const tag_name_u32 = std::u32string(m_tag->get_name().cbegin(), m_tag->get_name().cend());
     return fmt::format(
