--- conflicted
+++ resolved
@@ -846,21 +846,12 @@
         Nfa<TypedNfaState>* nfa,
         TypedNfaState* end_state
 ) const {
-<<<<<<< HEAD
-    NfaStateType* saved_root = nfa->get_root();
-    if (0 == m_min) {
+    TypedNfaState* saved_root = nfa->get_root();
+    if (m_min == 0) {
         nfa->get_root()->add_epsilon_transition(end_state);
     } else {
         for (uint32_t i = 1; i < m_min; i++) {
-            NfaStateType* intermediate_state = nfa->new_state();
-=======
-    TypedNfaState* saved_root = nfa->get_root();
-    if (this->m_min == 0) {
-        nfa->get_root()->add_epsilon_transition(end_state);
-    } else {
-        for (uint32_t i = 1; i < this->m_min; i++) {
             TypedNfaState* intermediate_state = nfa->new_state();
->>>>>>> a5419f04
             m_operand->add_to_nfa_with_negative_tags(nfa, intermediate_state);
             nfa->set_root(intermediate_state);
         }
@@ -869,15 +860,9 @@
     if (is_infinite()) {
         nfa->set_root(end_state);
         m_operand->add_to_nfa_with_negative_tags(nfa, end_state);
-<<<<<<< HEAD
     } else if (m_max > m_min) {
-        if (0 != m_min) {
-            NfaStateType* intermediate_state = nfa->new_state();
-=======
-    } else if (this->m_max > this->m_min) {
-        if (this->m_min != 0) {
+        if (m_min != 0) {
             TypedNfaState* intermediate_state = nfa->new_state();
->>>>>>> a5419f04
             m_operand->add_to_nfa_with_negative_tags(nfa, intermediate_state);
             nfa->set_root(intermediate_state);
         }
