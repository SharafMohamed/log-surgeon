#ifndef LOG_SURGEON_FINITE_AUTOMATA_NFA_STATE
#define LOG_SURGEON_FINITE_AUTOMATA_NFA_STATE

#include <array>
#include <cstdint>
#include <memory>
#include <optional>
#include <stack>
#include <string>
#include <tuple>
#include <unordered_map>
#include <vector>

#include <fmt/format.h>

#include <log_surgeon/finite_automata/StateType.hpp>
#include <log_surgeon/finite_automata/TaggedTransition.hpp>
#include <log_surgeon/finite_automata/UnicodeIntervalTree.hpp>

namespace log_surgeon::finite_automata {
template <StateType state_type>
class NfaState;

using ByteNfaState = NfaState<StateType::Byte>;
using Utf8NfaState = NfaState<StateType::Utf8>;

template <StateType state_type>
class NfaState {
public:
    using Tree = UnicodeIntervalTree<NfaState*>;

    NfaState() = default;

    NfaState(Tag const* tag, NfaState const* dest_state)
            : m_positive_tagged_end_transition{PositiveTaggedTransition{tag, dest_state}} {}

    NfaState(std::vector<Tag const*> tags, NfaState const* dest_state)
            : m_negative_tagged_transition{NegativeTaggedTransition{std::move(tags), dest_state}} {}

    auto set_accepting(bool accepting) -> void { m_accepting = accepting; }

    [[nodiscard]] auto is_accepting() const -> bool const& { return m_accepting; }

    auto set_matching_variable_id(uint32_t const variable_id) -> void {
        m_matching_variable_id = variable_id;
    }

    [[nodiscard]] auto get_matching_variable_id() const -> uint32_t {
        return m_matching_variable_id;
    }

    auto add_positive_tagged_start_transition(Tag const* tag, NfaState const* dest_state) -> void {
        m_positive_tagged_start_transitions.emplace_back(tag, dest_state);
    }

    [[nodiscard]] auto get_positive_tagged_start_transitions(
    ) const -> std::vector<PositiveTaggedTransition<NfaState>> const& {
        return m_positive_tagged_start_transitions;
    }

    [[nodiscard]] auto get_positive_tagged_end_transition(
    ) const -> std::optional<PositiveTaggedTransition<NfaState>> const& {
        return m_positive_tagged_end_transition;
    }

    [[nodiscard]] auto get_negative_tagged_transition(
    ) const -> std::optional<NegativeTaggedTransition<NfaState>> const& {
        return m_negative_tagged_transition;
    }

    auto add_epsilon_transition(NfaState* epsilon_transition) -> void {
        m_epsilon_transitions.push_back(epsilon_transition);
    }

    [[nodiscard]] auto get_epsilon_transitions() const -> std::vector<NfaState*> const& {
        return m_epsilon_transitions;
    }

    auto add_byte_transition(uint8_t byte, NfaState* dest_state) -> void {
        m_bytes_transitions[byte].push_back(dest_state);
    }

    [[nodiscard]] auto get_byte_transitions(uint8_t byte) const -> std::vector<NfaState*> const& {
        return m_bytes_transitions[byte];
    }

    auto get_tree_transitions() -> Tree const& { return m_tree_transitions; }

    /**
     * Add `dest_state` to `m_bytes_transitions` if all values in interval are a byte, otherwise add
     * `dest_state` to `m_tree_transitions`.
     * @param interval
     * @param dest_state
     */
    auto add_interval(Interval interval, NfaState* dest_state) -> void;

    /**
     * @return The set of all states reachable from the current state via epsilon transitions.
     */
    auto epsilon_closure() -> std::set<NfaState const*>;

    /**
     * @param state_ids A map of states to their unique identifiers.
     * @return A string representation of the NFA state on success.
     * @return Forwards `PositiveTaggedTransition::serialize`'s return value (std::nullopt) on
     * failure.
     * @return Forwards `NegativeTaggedTransition::serialize`'s return value (std::nullopt) on
     * failure.
     */
    [[nodiscard]] auto serialize(std::unordered_map<NfaState const*, uint32_t> const& state_ids
    ) const -> std::optional<std::string>;

private:
    bool m_accepting{false};
    uint32_t m_matching_variable_id{0};
    std::vector<PositiveTaggedTransition<NfaState>> m_positive_tagged_start_transitions;
    std::optional<PositiveTaggedTransition<NfaState>> m_positive_tagged_end_transition;
    std::optional<NegativeTaggedTransition<NfaState>> m_negative_tagged_transition;
    std::vector<NfaState*> m_epsilon_transitions;
    std::array<std::vector<NfaState*>, cSizeOfByte> m_bytes_transitions;
    // NOTE: We don't need m_tree_transitions for the `stateType ==
    // StateType::Byte` case, so we use an empty class (`std::tuple<>`)
    // in that case.
    std::conditional_t<state_type == StateType::Utf8, Tree, std::tuple<>> m_tree_transitions;
};

template <StateType state_type>
auto NfaState<state_type>::add_interval(Interval interval, NfaState* dest_state) -> void {
    if (interval.first < cSizeOfByte) {
        uint32_t const bound = std::min(interval.second, cSizeOfByte - 1);
        for (uint32_t i = interval.first; i <= bound; i++) {
            add_byte_transition(i, dest_state);
        }
        interval.first = bound + 1;
    }
    if constexpr (StateType::Utf8 == state_type) {
        if (interval.second < cSizeOfByte) {
            return;
        }
        std::unique_ptr<std::vector<typename Tree::Data>> overlaps
                = m_tree_transitions.pop(interval);
        for (typename Tree::Data const& data : *overlaps) {
            uint32_t overlap_low = std::max(data.m_interval.first, interval.first);
            uint32_t overlap_high = std::min(data.m_interval.second, interval.second);

            std::vector<Utf8NfaState*> tree_states = data.m_value;
            tree_states.push_back(dest_state);
            m_tree_transitions.insert(Interval(overlap_low, overlap_high), tree_states);
            if (data.m_interval.first < interval.first) {
                m_tree_transitions.insert(
                        Interval(data.m_interval.first, interval.first - 1),
                        data.m_value
                );
            } else if (data.m_interval.first > interval.first) {
                m_tree_transitions.insert(
                        Interval(interval.first, data.m_interval.first - 1),
                        {dest_state}
                );
            }
            if (data.m_interval.second > interval.second) {
                m_tree_transitions.insert(
                        Interval(interval.second + 1, data.m_interval.second),
                        data.m_value
                );
            }
            interval.first = data.m_interval.second + 1;
        }
        if (interval.first != 0 && interval.first <= interval.second) {
            m_tree_transitions.insert(interval, {dest_state});
        }
    }
}

<<<<<<< HEAD
template <NfaStateType state_type>
auto NfaState<state_type>::epsilon_closure() -> std::set<NfaState const*> {
    std::set<NfaState const*> closure_set;
    std::stack<NfaState const*> stack;
    stack.push(this);
    while (false == stack.empty()) {
        auto const* current_state = stack.top();
        stack.pop();
        if (false == closure_set.insert(current_state).second) {
            continue;
        }
        for (auto const* dest_state : current_state->get_epsilon_transitions()) {
            stack.push(dest_state);
        }

        // TODO: currently treat tagged transitions as epsilon transitions
        for (auto const& positive_tagged_start_transition :
             current_state->get_positive_tagged_start_transitions())
        {
            stack.push(positive_tagged_start_transition.get_dest_state());
        }
        auto const& optional_positive_tagged_end_transition
                = current_state->get_positive_tagged_end_transition();
        if (optional_positive_tagged_end_transition.has_value()) {
            stack.push(optional_positive_tagged_end_transition.value().get_dest_state());
        }
        auto const& optional_negative_tagged_transition
                = current_state->get_negative_tagged_transition();
        if (optional_negative_tagged_transition.has_value()) {
            stack.push(optional_negative_tagged_transition.value().get_dest_state());
        }
    }
    return closure_set;
}

template <NfaStateType state_type>
=======
template <StateType state_type>
>>>>>>> 8410fb17
auto NfaState<state_type>::serialize(std::unordered_map<NfaState const*, uint32_t> const& state_ids
) const -> std::optional<std::string> {
    std::vector<std::string> byte_transitions;
    for (uint32_t idx{0}; idx < cSizeOfByte; ++idx) {
        for (auto const* dest_state : m_bytes_transitions[idx]) {
            byte_transitions.emplace_back(
                    fmt::format("{}-->{}", static_cast<char>(idx), state_ids.at(dest_state))
            );
        }
    }

    std::vector<std::string> epsilon_transitions;
    for (auto const* dest_state : m_epsilon_transitions) {
        epsilon_transitions.emplace_back(std::to_string(state_ids.at(dest_state)));
    }

    std::vector<std::string> serialized_positive_tagged_start_transitions;
    for (auto const& positive_tagged_start_transition : m_positive_tagged_start_transitions) {
        auto const optional_serialized_positive_start_transition
                = positive_tagged_start_transition.serialize(state_ids);
        if (false == optional_serialized_positive_start_transition.has_value()) {
            return std::nullopt;
        }
        serialized_positive_tagged_start_transitions.emplace_back(
                optional_serialized_positive_start_transition.value()
        );
    }

    std::string serialized_positive_tagged_end_transition;
    if (m_positive_tagged_end_transition.has_value()) {
        auto const optional_serialized_positive_end_transition
                = m_positive_tagged_end_transition.value().serialize(state_ids);
        if (false == optional_serialized_positive_end_transition.has_value()) {
            return std::nullopt;
        }
        serialized_positive_tagged_end_transition
                = optional_serialized_positive_end_transition.value();
    }

    std::string negative_tagged_transition_string;
    if (m_negative_tagged_transition.has_value()) {
        auto const optional_serialized_negative_transition
                = m_negative_tagged_transition.value().serialize(state_ids);
        if (false == optional_serialized_negative_transition.has_value()) {
            return std::nullopt;
        }
        negative_tagged_transition_string = optional_serialized_negative_transition.value();
    }

    auto const accepting_tag_string
            = m_accepting ? fmt::format("accepting_tag={},", m_matching_variable_id) : "";

    return fmt::format(
            "{}:{}byte_transitions={{{}}},epsilon_transitions={{{}}},positive_tagged_start_"
            "transitions={{{}}},positive_tagged_end_transitions={{{}}},negative_tagged_transition={"
            "{{}}}",
            state_ids.at(this),
            accepting_tag_string,
            fmt::join(byte_transitions, ","),
            fmt::join(epsilon_transitions, ","),
            fmt::join(serialized_positive_tagged_start_transitions, ","),
            serialized_positive_tagged_end_transition,
            negative_tagged_transition_string
    );
}
}  // namespace log_surgeon::finite_automata

#endif  // LOG_SURGEON_FINITE_AUTOMATA_NFA_STATE<|MERGE_RESOLUTION|>--- conflicted
+++ resolved
@@ -171,46 +171,7 @@
     }
 }
 
-<<<<<<< HEAD
-template <NfaStateType state_type>
-auto NfaState<state_type>::epsilon_closure() -> std::set<NfaState const*> {
-    std::set<NfaState const*> closure_set;
-    std::stack<NfaState const*> stack;
-    stack.push(this);
-    while (false == stack.empty()) {
-        auto const* current_state = stack.top();
-        stack.pop();
-        if (false == closure_set.insert(current_state).second) {
-            continue;
-        }
-        for (auto const* dest_state : current_state->get_epsilon_transitions()) {
-            stack.push(dest_state);
-        }
-
-        // TODO: currently treat tagged transitions as epsilon transitions
-        for (auto const& positive_tagged_start_transition :
-             current_state->get_positive_tagged_start_transitions())
-        {
-            stack.push(positive_tagged_start_transition.get_dest_state());
-        }
-        auto const& optional_positive_tagged_end_transition
-                = current_state->get_positive_tagged_end_transition();
-        if (optional_positive_tagged_end_transition.has_value()) {
-            stack.push(optional_positive_tagged_end_transition.value().get_dest_state());
-        }
-        auto const& optional_negative_tagged_transition
-                = current_state->get_negative_tagged_transition();
-        if (optional_negative_tagged_transition.has_value()) {
-            stack.push(optional_negative_tagged_transition.value().get_dest_state());
-        }
-    }
-    return closure_set;
-}
-
-template <NfaStateType state_type>
-=======
-template <StateType state_type>
->>>>>>> 8410fb17
+template <StateType state_type>
 auto NfaState<state_type>::serialize(std::unordered_map<NfaState const*, uint32_t> const& state_ids
 ) const -> std::optional<std::string> {
     std::vector<std::string> byte_transitions;
