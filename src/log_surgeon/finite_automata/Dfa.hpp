--- conflicted
+++ resolved
@@ -40,7 +40,6 @@
     std::vector<std::unique_ptr<TypedDfaState>> m_states;
 };
 
-<<<<<<< HEAD
 template <typename DfaStateType>
 template <typename NfaStateType>
 Dfa<DfaStateType>::Dfa(Nfa<NfaStateType> nfa) {
@@ -108,17 +107,11 @@
     }
 }
 
-template <typename DfaStateType>
-template <typename NfaStateType>
-auto Dfa<DfaStateType>::new_state(std::set<NfaStateType*> const& nfa_state_set) -> DfaStateType* {
-    m_states.emplace_back(std::make_unique<DfaStateType>());
-=======
 template <typename TypedDfaState>
 template <typename TypedNfaState>
 auto Dfa<TypedDfaState>::new_state(std::set<TypedNfaState*> const& nfa_state_set
 ) -> TypedDfaState* {
     m_states.emplace_back(std::make_unique<TypedDfaState>());
->>>>>>> ee46719d
     auto* dfa_state = m_states.back().get();
     for (auto const* nfa_state : nfa_state_set) {
         if (nfa_state->is_accepting()) {
