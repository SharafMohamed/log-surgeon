--- conflicted
+++ resolved
@@ -32,10 +32,6 @@
 /**
  * Represents a Deterministic Finite Automaton (DFA).
  *
-<<<<<<< HEAD
- * The DFA is constructed from an NFA using the superset determinization algorithm. The DFA consists
- * of states, transitions, and registers for tracking tagged captures.
-=======
  * The DFA is constructed from a tagged NFA (TNFA) using an extension of classical subset
  * construction. This algorithm preserves tag information—used to capture substrings—while
  * converting nondeterministic behavior into deterministic transitions.
@@ -68,7 +64,6 @@
  * a. Interpret `?` as a `.` regex and `*` as `.*` when processing wildcards.
  * b. For CLP, build the set of logtypes the search query can match by applying `get_intersect()` to
  * substrings of the query to determine compatible variable types.
->>>>>>> c261077f
  *
  * @tparam TypedDfaState The type representing a DFA state.
  * @tparam TypedNfaState The type representing an NFA state.
@@ -105,7 +100,6 @@
      * Applies the register operations for the accepting state.
      * @param dfa_state An accepting DFA state.
      * @param curr_pos The current position in the lexing.
-<<<<<<< HEAD
      */
     auto process_state(TypedDfaState const* dfa_state, uint32_t curr_pos) -> void;
 
@@ -118,20 +112,6 @@
      * @return A string representation of the DFA.
      * @return Forwards `DfaState::serialize`'s return value (std::nullopt) on failure.
      */
-=======
-     */
-    auto process_state(TypedDfaState const* dfa_state, uint32_t curr_pos) -> void;
-
-    auto set(TypedDfaState const* prev_state) -> TypedDfaState const* {
-        m_curr_state = prev_state;
-        return m_curr_state;
-    }
-
-    /**
-     * @return A string representation of the DFA.
-     * @return Forwards `DfaState::serialize`'s return value (std::nullopt) on failure.
-     */
->>>>>>> c261077f
     [[nodiscard]] auto serialize() const -> std::optional<std::string>;
 
     [[nodiscard]] auto get_root() const -> TypedDfaState const* { return m_states.at(0).get(); }
@@ -151,15 +131,8 @@
         return m_tag_id_to_final_reg_id;
     }
 
-<<<<<<< HEAD
     auto assign_token_regs(Token& token, bool const is_reptition) -> void {
         token.assign_regs(m_reg_handler, is_reptition);
-=======
-    auto release_reg_handler(Token& token) -> void {
-        token.set_reg_handler(std::move(m_reg_handler));
-        m_reg_handler = RegisterHandler();
-        m_reg_handler.add_registers(m_num_regs);
->>>>>>> c261077f
     }
 
 private:
@@ -171,35 +144,20 @@
     auto generate(Nfa<TypedNfaState> const& nfa) -> void;
 
     /**
-<<<<<<< HEAD
-     * Adds a register for tracking the initial and final value of each tag.
+     * Adds two registers for each tag:
+     * - One to track the initial possibility of the tag's position.
+     * - One to track the final selection of the tag's position.
      *
      * @param multi_valued_list A list specifying if each registers to be added is multi-valued.
      * @param register_handler Returns the handler with the added registers.
-     * @param initial_tag_id_to_reg_id Returns mapping of tag id to initial register id.
-     * @param final_tag_id_to_reg_id Returns mapping of tag id to final register id.
+     * @param tag_id_to_initial_reg_id Returns a mapping from tag ID to its initial register ID.
+     * @param tag_id_to_final_reg_id Returns a mapping from tag ID to its final register ID.
      */
     static auto initialize_registers(
             std::vector<bool> multi_valued_list,
             RegisterHandler& register_handler,
-            std::map<tag_id_t, reg_id_t>& initial_tag_id_to_reg_id,
-            std::map<tag_id_t, reg_id_t>& final_tag_id_to_reg_id
-=======
-     * Adds two registers for each tag:
-     * - One to track the initial possibility of the tag's position.
-     * - One to track the final selection of the tag's position.
-     *
-     * @param num_tags Number of tags in the NFA.
-     * @param register_handler Returns the handler with the added registers.
-     * @param tag_id_to_initial_reg_id Returns a mapping from tag ID to its initial register ID.
-     * @param tag_id_to_final_reg_id Returns a mapping from tag ID to its final register ID.
-     */
-    static auto initialize_registers(
-            size_t num_tags,
-            RegisterHandler& register_handler,
             std::map<tag_id_t, reg_id_t>& tag_id_to_initial_reg_id,
             std::map<tag_id_t, reg_id_t>& tag_id_to_final_reg_id
->>>>>>> c261077f
     ) -> void;
 
     /**
@@ -225,10 +183,7 @@
      * @param config_set The configuration set for which to create or get the DFA state.
      * @param dfa_states Returns an updated map of configuration sets to DFA states.
      * @param unexplored_sets Returns a queue of unexplored states.
-<<<<<<< HEAD
      * @param multi_valued A list specifying if each registers to be added is multi-valued.
-=======
->>>>>>> c261077f
      * @return If `new_config_set` is already in `dfa_states`, a pair containing:
      * - The existing DFA state.
      * - std::nullopt.
@@ -243,12 +198,8 @@
     auto create_or_get_dfa_state(
             ConfigurationSet const& config_set,
             std::map<ConfigurationSet, TypedDfaState*>& dfa_states,
-<<<<<<< HEAD
             std::queue<ConfigurationSet>& unexplored_sets,
             std::vector<bool> multi_valued
-=======
-            std::queue<ConfigurationSet>& unexplored_sets
->>>>>>> c261077f
     ) -> std::pair<TypedDfaState*, std::optional<std::unordered_map<reg_id_t, reg_id_t>>>;
 
     /**
@@ -273,11 +224,7 @@
      * - Determine the operations to perform on the new registers.
      *
      * @param num_tags Number of tags in the NFA.
-<<<<<<< HEAD
-     * @param closure Returns the set of DFA configurations with updated `tag_to_reg_ids`.
-=======
      * @param closure Returns the set of DFA configurations with updated `tag_id_to_reg_ids`.
->>>>>>> c261077f
      * @param tag_id_with_op_to_reg_id Returns the updated map of tags with operations to
      * registers.
      * @returns The operations to perform on the new registers.
@@ -296,7 +243,6 @@
      *
      * @param reg_map The register mapping used to update the register operations.
      * @param reg_ops Returns the updated vector of register operations.
-<<<<<<< HEAD
      * @param multi_valued A list specifying if each registers to be added is multi-valued.
      *
      * @throws std::runtime_error if copy assignment between single-valued and multi-valued
@@ -306,12 +252,6 @@
             std::unordered_map<reg_id_t, reg_id_t> const& reg_map,
             std::vector<RegisterOperation>& reg_ops,
             std::map<reg_id_t, bool> const& multi_valued
-=======
-     */
-    static auto reassign_transition_reg_ops(
-            std::unordered_map<reg_id_t, reg_id_t> const& reg_map,
-            std::vector<RegisterOperation>& reg_ops
->>>>>>> c261077f
     ) -> void;
 
     /**
@@ -319,20 +259,13 @@
      *
      * @param config_set The set of configurations represented by this DFA state.
      * @param tag_id_to_final_reg_id Mapping from tag IDs to final register IDs.
-<<<<<<< HEAD
      * @param multi_valued A list specifying if each registers to be added is multi-valued.
-=======
->>>>>>> c261077f
      * @return A pointer to the new DFA state.
      */
     [[nodiscard]] auto new_state(
             ConfigurationSet const& config_set,
-<<<<<<< HEAD
             std::map<tag_id_t, reg_id_t> const& tag_id_to_final_reg_id,
             std::vector<bool> multi_valued
-=======
-            std::map<tag_id_t, reg_id_t> const& tag_id_to_final_reg_id
->>>>>>> c261077f
     ) -> TypedDfaState*;
 
     /**
@@ -368,7 +301,6 @@
     for (auto const& reg_op : reg_ops) {
         switch (reg_op.get_type()) {
             case RegisterOperation::Type::Set: {
-<<<<<<< HEAD
                 m_reg_handler.set_single_valued_position(reg_op.get_reg_id(), curr_pos);
                 break;
             }
@@ -474,15 +406,15 @@
 // TODO: handle utf8 case in DFA generation.
 template <typename TypedDfaState, typename TypedNfaState>
 auto Dfa<TypedDfaState, TypedNfaState>::generate(Nfa<TypedNfaState> const& nfa) -> void {
-    std::map<tag_id_t, reg_id_t> initial_tag_id_to_reg_id;
+    std::map<tag_id_t, reg_id_t> tag_id_to_initial_reg_id;
     initialize_registers(
             nfa.get_multi_valued(),
             m_reg_handler,
-            initial_tag_id_to_reg_id,
+            tag_id_to_initial_reg_id,
             m_tag_id_to_final_reg_id
     );
     DeterminizationConfiguration<TypedNfaState>
-            initial_config{nfa.get_root(), initial_tag_id_to_reg_id, {}, {}};
+            initial_config{nfa.get_root(), tag_id_to_initial_reg_id, {}, {}};
 
     std::map<ConfigurationSet, TypedDfaState*> dfa_states;
     std::queue<ConfigurationSet> unexplored_sets;
@@ -524,8 +456,8 @@
 auto Dfa<TypedDfaState, TypedNfaState>::initialize_registers(
         std::vector<bool> multi_valued_list,
         RegisterHandler& register_handler,
-        std::map<tag_id_t, reg_id_t>& initial_tag_id_to_reg_id,
-        std::map<tag_id_t, reg_id_t>& final_tag_id_to_reg_id
+        std::map<tag_id_t, reg_id_t>& tag_id_to_initial_reg_id,
+        std::map<tag_id_t, reg_id_t>& tag_id_to_final_reg_id
 ) -> void {
     size_t const num_tags{multi_valued_list.size()};
     multi_valued_list.reserve(2 * num_tags);
@@ -533,8 +465,8 @@
             .insert(multi_valued_list.end(), multi_valued_list.begin(), multi_valued_list.end());
     register_handler.add_registers(multi_valued_list);
     for (uint32_t i{0}; i < num_tags; i++) {
-        initial_tag_id_to_reg_id.insert({i, i});
-        final_tag_id_to_reg_id.insert({i, num_tags + i});
+        tag_id_to_initial_reg_id.insert({i, i});
+        tag_id_to_final_reg_id.insert({i, num_tags + i});
     }
 }
 
@@ -641,222 +573,10 @@
                     ascii_transitions_map.at(i).second.insert(closure.begin(), closure.end());
                 } else {
                     ascii_transitions_map.emplace(i, std::make_pair(new_reg_ops, closure));
-=======
-                m_reg_handler.append_position(reg_op.get_reg_id(), curr_pos);
-                break;
-            }
-            case RegisterOperation::Type::Negate: {
-                m_reg_handler.append_position(reg_op.get_reg_id(), -1);
-                break;
-            }
-            case RegisterOperation::Type::Copy: {
-                auto copy_reg_id_optional{reg_op.get_copy_reg_id()};
-                if (copy_reg_id_optional.has_value()) {
-                    m_reg_handler.copy_register(reg_op.get_reg_id(), copy_reg_id_optional.value());
-                } else {
-                    throw std::logic_error("Copy operation does not specify register to copy.");
->>>>>>> c261077f
-                }
-                break;
-            }
-            default: {
-                throw std::logic_error("Unhandled register operation type when simulating DFA.");
-            }
-        }
-    }
-<<<<<<< HEAD
-=======
-    return m_curr_state;
-}
-
-template <typename TypedDfaState, typename TypedNfaState>
-auto Dfa<TypedDfaState, TypedNfaState>::process_state(
-        TypedDfaState const* dfa_state,
-        uint32_t const curr_pos
-) -> void {
-    auto const reg_ops{dfa_state->get_accepting_reg_ops()};
-    for (auto const& reg_op : reg_ops) {
-        switch (reg_op.get_type()) {
-            case RegisterOperation::Type::Set: {
-                m_reg_handler.append_position(reg_op.get_reg_id(), curr_pos);
-                break;
-            }
-            case RegisterOperation::Type::Negate: {
-                m_reg_handler.append_position(reg_op.get_reg_id(), -1);
-                break;
-            }
-            case RegisterOperation::Type::Copy: {
-                auto copy_reg_id_optional{reg_op.get_copy_reg_id()};
-                if (copy_reg_id_optional.has_value()) {
-                    m_reg_handler.copy_register(reg_op.get_reg_id(), copy_reg_id_optional.value());
-                } else {
-                    throw std::logic_error("Copy operation does not specify register to copy.");
-                }
-                break;
-            }
-            default: {
-                throw std::logic_error("Unhandled register operation type when simulating DFA.");
-            }
-        }
-    }
-}
-
-// TODO: handle utf8 case in DFA generation.
-template <typename TypedDfaState, typename TypedNfaState>
-auto Dfa<TypedDfaState, TypedNfaState>::generate(Nfa<TypedNfaState> const& nfa) -> void {
-    std::map<tag_id_t, reg_id_t> tag_id_to_initial_reg_id;
-    initialize_registers(
-            nfa.get_num_tags(),
-            m_reg_handler,
-            tag_id_to_initial_reg_id,
-            m_tag_id_to_final_reg_id
-    );
-    DeterminizationConfiguration<TypedNfaState>
-            initial_config{nfa.get_root(), tag_id_to_initial_reg_id, {}, {}};
-
-    std::map<ConfigurationSet, TypedDfaState*> dfa_states;
-    std::queue<ConfigurationSet> unexplored_sets;
-    create_or_get_dfa_state(initial_config.spontaneous_closure(), dfa_states, unexplored_sets);
-    while (false == unexplored_sets.empty()) {
-        auto config_set{unexplored_sets.front()};
-        auto* dfa_state{dfa_states.at(config_set)};
-        unexplored_sets.pop();
-        std::map<tag_id_t, reg_id_t> tag_id_with_op_to_reg_id;
-        for (auto [ascii_value, dest_config_pair] :
-             get_transitions(nfa.get_num_tags(), config_set, tag_id_with_op_to_reg_id))
-        {
-            auto& [reg_ops, dest_config_set]{dest_config_pair};
-            auto [dest_state, optional_reg_map]{
-                    create_or_get_dfa_state(dest_config_set, dfa_states, unexplored_sets)
-            };
-            if (optional_reg_map.has_value()) {
-                reassign_transition_reg_ops(optional_reg_map.value(), reg_ops);
-            }
-            dfa_state->add_byte_transition(ascii_value, {reg_ops, dest_state});
-        }
-    }
-    m_num_regs = m_reg_handler.get_num_regs();
-}
-
-template <typename TypedDfaState, typename TypedNfaState>
-auto Dfa<TypedDfaState, TypedNfaState>::initialize_registers(
-        size_t const num_tags,
-        RegisterHandler& register_handler,
-        std::map<tag_id_t, reg_id_t>& tag_id_to_initial_reg_id,
-        std::map<tag_id_t, reg_id_t>& tag_id_to_final_reg_id
-) -> void {
-    register_handler.add_registers(2 * num_tags);
-    for (uint32_t i{0}; i < num_tags; i++) {
-        tag_id_to_initial_reg_id.insert({i, i});
-        tag_id_to_final_reg_id.insert({i, num_tags + i});
-    }
-}
-
-template <typename TypedDfaState, typename TypedNfaState>
-auto Dfa<TypedDfaState, TypedNfaState>::try_get_mapping(
-        ConfigurationSet const& lhs,
-        ConfigurationSet const& rhs
-) -> std::optional<std::unordered_map<reg_id_t, reg_id_t>> {
-    if (lhs.size() != rhs.size()) {
-        return std::nullopt;
-    }
-    std::unordered_map<reg_id_t, reg_id_t> reg_map_lhs_to_rhs;
-    std::unordered_map<reg_id_t, reg_id_t> reg_map_rhs_to_lhs;
-    for (auto const& config_lhs : lhs) {
-        bool found{false};
-        for (auto const& config_rhs : rhs) {
-            if (config_lhs.get_state() != config_rhs.get_state()
-                || config_lhs.get_lookahead() != config_rhs.get_lookahead())
-            {
-                continue;
-            }
-            for (auto const [tag_id, lhs_reg_id] : config_lhs.get_tag_id_to_reg_ids()) {
-                // If the NFA state sets the tag then the current register is irrelevent
-                if (config_lhs.get_tag_lookahead(tag_id).has_value()) {
-                    continue;
-                }
-                auto const rhs_reg_id{config_rhs.get_tag_id_to_reg_ids().at(tag_id)};
-                if (false == reg_map_lhs_to_rhs.contains(lhs_reg_id)
-                    && false == reg_map_rhs_to_lhs.contains(rhs_reg_id))
-                {
-                    reg_map_lhs_to_rhs.insert({lhs_reg_id, rhs_reg_id});
-                    reg_map_rhs_to_lhs.insert({rhs_reg_id, lhs_reg_id});
-                } else if (false == reg_map_lhs_to_rhs.contains(lhs_reg_id)
-                           || false == reg_map_rhs_to_lhs.contains(rhs_reg_id)
-                           || reg_map_lhs_to_rhs.at(lhs_reg_id) != rhs_reg_id
-                           || reg_map_rhs_to_lhs.at(rhs_reg_id) != lhs_reg_id)
-                {
-                    return std::nullopt;
-                }
-            }
-            found = true;
-            break;
-        }
-        if (false == found) {
-            return std::nullopt;
-        }
-    }
-    return reg_map_lhs_to_rhs;
-}
-
-template <typename TypedDfaState, typename TypedNfaState>
-auto Dfa<TypedDfaState, TypedNfaState>::create_or_get_dfa_state(
-        ConfigurationSet const& config_set,
-        std::map<ConfigurationSet, TypedDfaState*>& dfa_states,
-        std::queue<ConfigurationSet>& unexplored_sets
-) -> std::pair<TypedDfaState*, std::optional<std::unordered_map<reg_id_t, reg_id_t>>> {
-    if (false == dfa_states.contains(config_set)) {
-        for (auto const& [config_set_in_map, dfa_state] : dfa_states) {
-            auto const optional_reg_map{try_get_mapping(config_set, config_set_in_map)};
-            if (optional_reg_map.has_value()) {
-                return {dfa_state, optional_reg_map};
-            }
-        }
-        dfa_states.insert({config_set, new_state(config_set, m_tag_id_to_final_reg_id)});
-        unexplored_sets.push(config_set);
-    }
-    return {dfa_states.at(config_set), std::nullopt};
-}
-
-template <typename TypedDfaState, typename TypedNfaState>
-auto Dfa<TypedDfaState, TypedNfaState>::get_transitions(
-        size_t const num_tags,
-        ConfigurationSet const& config_set,
-        std::map<tag_id_t, reg_id_t>& tag_id_with_op_to_reg_id
-) -> std::map<uint32_t, std::pair<std::vector<RegisterOperation>, ConfigurationSet>> {
-    std::map<uint32_t, std::pair<std::vector<RegisterOperation>, ConfigurationSet>>
-            ascii_transitions_map;
-    for (auto const& configuration : config_set) {
-        auto const* nfa_state{configuration.get_state()};
-        for (uint32_t i{0}; i < cSizeOfByte; ++i) {
-            for (auto const* next_nfa_state : nfa_state->get_byte_transitions(i)) {
-                DeterminizationConfiguration<TypedNfaState> next_configuration{
-                        next_nfa_state,
-                        configuration.get_tag_id_to_reg_ids(),
-                        configuration.get_lookahead(),
-                        {}
-                };
-                auto closure{next_configuration.spontaneous_closure()};
-                auto const new_reg_ops{
-                        assign_transition_reg_ops(num_tags, closure, tag_id_with_op_to_reg_id)
-                };
-                if (ascii_transitions_map.contains(i)) {
-                    for (auto const& new_reg_op : new_reg_ops) {
-                        auto& byte_reg_ops{ascii_transitions_map.at(i).first};
-                        if (byte_reg_ops.end()
-                            == std::find(byte_reg_ops.begin(), byte_reg_ops.end(), new_reg_op))
-                        {
-                            byte_reg_ops.push_back(new_reg_op);
-                        }
-                    }
-                    ascii_transitions_map.at(i).second.insert(closure.begin(), closure.end());
-                } else {
-                    ascii_transitions_map.emplace(i, std::make_pair(new_reg_ops, closure));
-                }
-            }
-        }
-    }
->>>>>>> c261077f
+                }
+            }
+        }
+    }
     return ascii_transitions_map;
 }
 
@@ -868,20 +588,16 @@
 ) -> std::vector<RegisterOperation> {
     std::vector<RegisterOperation> reg_ops;
     std::set<DeterminizationConfiguration<TypedNfaState>> new_closure;
-<<<<<<< HEAD
 
     std::map<reg_id_t, RegisterOperation> multi_valued_registers;
     std::vector<RegisterOperation> single_valued_registers;
 
-=======
->>>>>>> c261077f
     for (auto config : closure) {
         for (tag_id_t tag_id{0}; tag_id < num_tags; tag_id++) {
             auto const optional_tag_op{config.get_tag_history(tag_id)};
             if (optional_tag_op.has_value()) {
                 auto const tag_op{optional_tag_op.value()};
                 if (false == tag_id_with_op_to_reg_id.contains(tag_id)) {
-<<<<<<< HEAD
                     tag_id_with_op_to_reg_id.emplace(
                             tag_id,
                             m_reg_handler.add_register(tag_op.is_multi_valued())
@@ -890,11 +606,6 @@
 
                 auto reg_id = tag_id_with_op_to_reg_id.at(tag_id);
 
-=======
-                    tag_id_with_op_to_reg_id.emplace(tag_id, m_reg_handler.add_register());
-                }
-                auto reg_id = tag_id_with_op_to_reg_id.at(tag_id);
->>>>>>> c261077f
                 if (std::none_of(
                             reg_ops.begin(),
                             reg_ops.end(),
@@ -903,7 +614,6 @@
                             }
                     ))
                 {
-<<<<<<< HEAD
                     if (tag_op.is_multi_valued()) {
                         if (TagOperationType::Set == tag_op.get_type()) {
                             reg_ops.emplace_back(RegisterOperation::create_set_operation(
@@ -928,12 +638,6 @@
                                     tag_op.is_multi_valued()
                             ));
                         }
-=======
-                    if (TagOperationType::Set == tag_op.get_type()) {
-                        reg_ops.emplace_back(RegisterOperation::create_set_operation(reg_id));
-                    } else if (TagOperationType::Negate == tag_op.get_type()) {
-                        reg_ops.emplace_back(RegisterOperation::create_negate_operation(reg_id));
->>>>>>> c261077f
                     }
                 }
                 config.set_reg_id(tag_id, tag_id_with_op_to_reg_id.at(tag_id));
@@ -948,12 +652,8 @@
 template <typename TypedDfaState, typename TypedNfaState>
 auto Dfa<TypedDfaState, TypedNfaState>::reassign_transition_reg_ops(
         std::unordered_map<reg_id_t, reg_id_t> const& reg_map,
-<<<<<<< HEAD
         std::vector<RegisterOperation>& reg_ops,
         std::map<reg_id_t, bool> const& multi_valued
-=======
-        std::vector<RegisterOperation>& reg_ops
->>>>>>> c261077f
 ) -> void {
     for (auto const [old_reg_id, new_reg_id] : reg_map) {
         if (old_reg_id == new_reg_id) {
@@ -968,7 +668,6 @@
             }
         }
         if (false == is_existing_reg_op_mapping) {
-<<<<<<< HEAD
             if (multi_valued.at(old_reg_id) != multi_valued.at(new_reg_id)) {
                 throw std::runtime_error(
                         "Trying to copy between single-valued and multi-valued registers."
@@ -979,9 +678,6 @@
                     old_reg_id,
                     multi_valued.at(old_reg_id)
             ));
-=======
-            reg_ops.emplace_back(RegisterOperation::create_copy_operation(new_reg_id, old_reg_id));
->>>>>>> c261077f
         }
     }
 }
@@ -989,12 +685,8 @@
 template <typename TypedDfaState, typename TypedNfaState>
 auto Dfa<TypedDfaState, TypedNfaState>::new_state(
         ConfigurationSet const& config_set,
-<<<<<<< HEAD
         std::map<tag_id_t, reg_id_t> const& tag_id_to_final_reg_id,
         std::vector<bool> const multi_valued
-=======
-        std::map<tag_id_t, reg_id_t> const& tag_id_to_final_reg_id
->>>>>>> c261077f
 ) -> TypedDfaState* {
     m_states.emplace_back(std::make_unique<TypedDfaState>());
     auto* dfa_state = m_states.back().get();
@@ -1005,7 +697,6 @@
             for (auto const [tag_id, final_reg_id] : tag_id_to_final_reg_id) {
                 auto const optional_tag_op{config.get_tag_lookahead(tag_id)};
                 if (optional_tag_op.has_value()) {
-<<<<<<< HEAD
                     auto const tag_op{optional_tag_op.value()};
                     if (TagOperationType::Set == tag_op.get_type()) {
                         dfa_state->add_accepting_op(RegisterOperation::create_set_operation(
@@ -1017,31 +708,15 @@
                                 final_reg_id,
                                 tag_op.is_multi_valued()
                         ));
-=======
-                    if (TagOperationType::Set == optional_tag_op.value().get_type()) {
-                        dfa_state->add_accepting_op(
-                                RegisterOperation::create_set_operation(final_reg_id)
-                        );
-                    } else if (TagOperationType::Negate == optional_tag_op.value().get_type()) {
-                        dfa_state->add_accepting_op(
-                                RegisterOperation::create_negate_operation(final_reg_id)
-                        );
->>>>>>> c261077f
                     }
                 } else {
                     // Note: `config` must have a reg for this tag so we just call `at`.
                     auto const prev_reg_id{config.get_tag_id_to_reg_ids().at(tag_id)};
-<<<<<<< HEAD
                     dfa_state->add_accepting_op(RegisterOperation::create_copy_operation(
                             final_reg_id,
                             prev_reg_id,
                             multi_valued.at(tag_id)
                     ));
-=======
-                    dfa_state->add_accepting_op(
-                            RegisterOperation::create_copy_operation(final_reg_id, prev_reg_id)
-                    );
->>>>>>> c261077f
                 }
             }
         }
