#ifndef LOG_SURGEON_FINITE_AUTOMATA_REGEX_NFA_STATE
#define LOG_SURGEON_FINITE_AUTOMATA_REGEX_NFA_STATE

#include <array>
#include <cstdint>
#include <memory>
#include <optional>
#include <set>
#include <string>
#include <tuple>
#include <unordered_map>
#include <vector>

#include <fmt/format.h>

#include <log_surgeon/finite_automata/RegexNFAStateType.hpp>
#include <log_surgeon/finite_automata/TaggedTransition.hpp>
#include <log_surgeon/finite_automata/UnicodeIntervalTree.hpp>

namespace log_surgeon::finite_automata {
template <RegexNFAStateType state_type>
class RegexNFAState {
public:
    using Tree = UnicodeIntervalTree<RegexNFAState*>;

    RegexNFAState() = default;

    RegexNFAState(Tag* tag, RegexNFAState const* dest_state)
            : m_positive_tagged_end_transitions{{tag, dest_state}} {}

<<<<<<< HEAD
    RegexNFAState(std::set<Tag*> tags, RegexNFAState const* dest_state)
            : m_negative_tagged_transition{std::move(tags), dest_state} {}
=======
    RegexNFAState(std::set<Tag const*> tags, RegexNFAState const* dest_state)
            : m_optional_negative_tagged_transition{
                      NegativeTaggedTransition{std::move(tags), dest_state}
              } {}
>>>>>>> f7b5666d

    auto set_accepting(bool accepting) -> void { m_accepting = accepting; }

    [[nodiscard]] auto is_accepting() const -> bool const& { return m_accepting; }

    auto set_matching_variable_id(uint32_t const variable_id) -> void {
        m_matching_variable_id = variable_id;
    }

    [[nodiscard]] auto get_matching_variable_id() const -> uint32_t {
        return m_matching_variable_id;
    }

    [[nodiscard]] auto get_positive_tagged_start_transitions(
    ) const -> std::vector<PositiveTaggedTransition<RegexNFAState>> const& {
        return m_positive_tagged_start_transitions;
    }

    [[nodiscard]] auto get_positive_tagged_end_transitions(
    ) const -> std::vector<PositiveTaggedTransition<RegexNFAState>> const& {
        return m_positive_tagged_end_transitions;
    }

    [[nodiscard]] auto get_optional_negative_tagged_transition(
    ) const -> std::optional<NegativeTaggedTransition<RegexNFAState>> const& {
        return m_optional_negative_tagged_transition;
    }

    auto add_epsilon_transition(RegexNFAState* epsilon_transition) -> void {
        m_epsilon_transitions.push_back(epsilon_transition);
    }

    [[nodiscard]] auto get_epsilon_transitions() const -> std::vector<RegexNFAState*> const& {
        return m_epsilon_transitions;
    }

    auto add_byte_transition(uint8_t byte, RegexNFAState* dest_state) -> void {
        m_bytes_transitions[byte].push_back(dest_state);
    }

    [[nodiscard]] auto get_byte_transitions(uint8_t byte
    ) const -> std::vector<RegexNFAState*> const& {
        return m_bytes_transitions[byte];
    }

    auto get_tree_transitions() -> Tree const& { return m_tree_transitions; }

    /**
     Add dest_state to m_bytes_transitions if all values in interval are a byte, otherwise add
     dest_state to m_tree_transitions
     * @param interval
     * @param dest_state
     */
    auto add_interval(Interval interval, RegexNFAState* dest_state) -> void;

    /**
     * @param state_ids A map of states to their unique identifiers.
     * @return A string representation of the NFA state on success.
     * @return Forwards `PositiveTaggedTransition::serialize`'s return value (std::nullopt) on
     * failure.
     * @return Forwards `NegativeTaggedTransition::serialize`'s return value (std::nullopt) on
     * failure.
     */
    [[nodiscard]] auto serialize(std::unordered_map<RegexNFAState const*, uint32_t> const& state_ids
    ) const -> std::optional<std::string>;

private:
    bool m_accepting{false};
    uint32_t m_matching_variable_id{0};
<<<<<<< HEAD
    std::vector<PositiveTaggedTransition<RegexNFAState>> m_positive_tagged_start_transitions;
    std::vector<PositiveTaggedTransition<RegexNFAState>> m_positive_tagged_end_transitions;
    NegativeTaggedTransition<RegexNFAState> m_negative_tagged_transition;
=======
    std::vector<PositiveTaggedTransition<RegexNFAState>> m_positive_tagged_transitions;
    std::optional<NegativeTaggedTransition<RegexNFAState>> m_optional_negative_tagged_transition;
>>>>>>> f7b5666d
    std::vector<RegexNFAState*> m_epsilon_transitions;
    std::array<std::vector<RegexNFAState*>, cSizeOfByte> m_bytes_transitions;
    // NOTE: We don't need m_tree_transitions for the `stateType ==
    // RegexDFAStateType::Byte` case, so we use an empty class (`std::tuple<>`)
    // in that case.
    std::conditional_t<state_type == RegexNFAStateType::UTF8, Tree, std::tuple<>>
            m_tree_transitions;
};

template <RegexNFAStateType state_type>
void RegexNFAState<state_type>::add_interval(Interval interval, RegexNFAState* dest_state) {
    if (interval.first < cSizeOfByte) {
        uint32_t const bound = std::min(interval.second, cSizeOfByte - 1);
        for (uint32_t i = interval.first; i <= bound; i++) {
            add_byte_transition(i, dest_state);
        }
        interval.first = bound + 1;
    }
    if constexpr (RegexNFAStateType::UTF8 == state_type) {
        if (interval.second < cSizeOfByte) {
            return;
        }
        std::unique_ptr<std::vector<typename Tree::Data>> overlaps
                = m_tree_transitions.pop(interval);
        for (typename Tree::Data const& data : *overlaps) {
            uint32_t overlap_low = std::max(data.m_interval.first, interval.first);
            uint32_t overlap_high = std::min(data.m_interval.second, interval.second);

            std::vector<RegexNFAUTF8State*> tree_states = data.m_value;
            tree_states.push_back(dest_state);
            m_tree_transitions.insert(Interval(overlap_low, overlap_high), tree_states);
            if (data.m_interval.first < interval.first) {
                m_tree_transitions.insert(
                        Interval(data.m_interval.first, interval.first - 1),
                        data.m_value
                );
            } else if (data.m_interval.first > interval.first) {
                m_tree_transitions.insert(
                        Interval(interval.first, data.m_interval.first - 1),
                        {dest_state}
                );
            }
            if (data.m_interval.second > interval.second) {
                m_tree_transitions.insert(
                        Interval(interval.second + 1, data.m_interval.second),
                        data.m_value
                );
            }
            interval.first = data.m_interval.second + 1;
        }
        if (interval.first != 0 && interval.first <= interval.second) {
            m_tree_transitions.insert(interval, {dest_state});
        }
    }
}

template <RegexNFAStateType state_type>
auto RegexNFAState<state_type>::serialize(
        std::unordered_map<RegexNFAState const*, uint32_t> const& state_ids
) const -> std::optional<std::string> {
    std::vector<std::string> byte_transitions;
    for (uint32_t idx{0}; idx < cSizeOfByte; ++idx) {
        for (auto const* dest_state : m_bytes_transitions[idx]) {
            byte_transitions.emplace_back(
                    fmt::format("{}-->{}", static_cast<char>(idx), state_ids.at(dest_state))
            );
        }
    }

    std::vector<std::string> epsilon_transitions;
    for (auto const* dest_state : m_epsilon_transitions) {
        epsilon_transitions.emplace_back(std::to_string(state_ids.at(dest_state)));
    }

    std::vector<std::string> positive_tagged_start_transition_strings;
    for (auto const& positive_tagged_start_transition : m_positive_tagged_start_transitions) {
        auto const optional_serialized_positive_transition
                = positive_tagged_start_transition.serialize(state_ids);
        if (false == optional_serialized_positive_transition.has_value()) {
            return std::nullopt;
        }
        positive_tagged_start_transition_strings.emplace_back(
                optional_serialized_positive_transition.value()
        );
    }

    std::vector<std::string> positive_tagged_end_transition_strings;
    for (auto const& positive_tagged_end_transition : m_positive_tagged_end_transitions) {
        auto const optional_serialized_positive_transition
                = positive_tagged_end_transition.serialize(state_ids);
        if (false == optional_serialized_positive_transition.has_value()) {
            return std::nullopt;
        }
        positive_tagged_end_transition_strings.emplace_back(
                optional_serialized_positive_transition.value()
        );
    }

    std::string negative_tagged_transition_string;
    if (m_optional_negative_tagged_transition.has_value()) {
        auto const optional_serialized_negative_transition
                = m_optional_negative_tagged_transition.value().serialize(state_ids);
        if (false == optional_serialized_negative_transition.has_value()) {
            return std::nullopt;
        }
        negative_tagged_transition_string = optional_serialized_negative_transition.value();
    }

    auto const accepting_tag_string
            = m_accepting ? fmt::format("accepting_tag={},", m_matching_variable_id) : "";

    return fmt::format(
            "{}:{}byte_transitions={{{}}},epsilon_transitions={{{}}},positive_tagged_start_"
            "transitions={{{}}},positive_tagged_end_transitions={{{}}},negative_tagged_transition={"
            "{{}}}",
            state_ids.at(this),
            accepting_tag_string,
            fmt::join(byte_transitions, ","),
            fmt::join(epsilon_transitions, ","),
            fmt::join(positive_tagged_start_transition_strings, ","),
            fmt::join(positive_tagged_end_transition_strings, ","),
            negative_tagged_transition_string
    );
}
}  // namespace log_surgeon::finite_automata

#endif  // LOG_SURGEON_FINITE_AUTOMATA_REGEX_NFA_STATE<|MERGE_RESOLUTION|>--- conflicted
+++ resolved
@@ -28,15 +28,10 @@
     RegexNFAState(Tag* tag, RegexNFAState const* dest_state)
             : m_positive_tagged_end_transitions{{tag, dest_state}} {}
 
-<<<<<<< HEAD
     RegexNFAState(std::set<Tag*> tags, RegexNFAState const* dest_state)
-            : m_negative_tagged_transition{std::move(tags), dest_state} {}
-=======
-    RegexNFAState(std::set<Tag const*> tags, RegexNFAState const* dest_state)
             : m_optional_negative_tagged_transition{
                       NegativeTaggedTransition{std::move(tags), dest_state}
               } {}
->>>>>>> f7b5666d
 
     auto set_accepting(bool accepting) -> void { m_accepting = accepting; }
 
@@ -106,14 +101,9 @@
 private:
     bool m_accepting{false};
     uint32_t m_matching_variable_id{0};
-<<<<<<< HEAD
     std::vector<PositiveTaggedTransition<RegexNFAState>> m_positive_tagged_start_transitions;
     std::vector<PositiveTaggedTransition<RegexNFAState>> m_positive_tagged_end_transitions;
-    NegativeTaggedTransition<RegexNFAState> m_negative_tagged_transition;
-=======
-    std::vector<PositiveTaggedTransition<RegexNFAState>> m_positive_tagged_transitions;
     std::optional<NegativeTaggedTransition<RegexNFAState>> m_optional_negative_tagged_transition;
->>>>>>> f7b5666d
     std::vector<RegexNFAState*> m_epsilon_transitions;
     std::array<std::vector<RegexNFAState*>, cSizeOfByte> m_bytes_transitions;
     // NOTE: We don't need m_tree_transitions for the `stateType ==
