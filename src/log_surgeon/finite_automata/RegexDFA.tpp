#ifndef LOG_SURGEON_FINITE_AUTOMATA_REGEX_DFA_TPP
#define LOG_SURGEON_FINITE_AUTOMATA_REGEX_DFA_TPP

namespace log_surgeon::finite_automata {
template <RegexDFAStateType stateType>
auto RegexDFAState<stateType>::next(uint32_t character) const -> RegexDFAState<stateType>* {
    if constexpr (RegexDFAStateType::Byte == stateType) {
        return m_bytes_transition[character];
    } else {
        if (character < cSizeOfByte) {
            return m_bytes_transition[character];
        }
        std::unique_ptr<std::vector<typename Tree::Data>> result
                = m_tree_transitions.find(Interval(character, character));
        assert(result->size() <= 1);
        if (!result->empty()) {
            return result->front().m_value;
        }
        return nullptr;
    }
}

template <typename DFAState>
auto RegexDFAStatePair<DFAState>::get_reachable_pairs(
        std::set<RegexDFAStatePair<DFAState>>& visited_pairs,
        std::set<RegexDFAStatePair<DFAState>>& unvisited_pairs
) const -> void {
    // TODO: Handle UTF-8 (multi-byte transitions) as well
    for (uint32_t i = 0; i < cSizeOfByte; i++) {
        auto next_state1 = m_state1->next(i);
        auto next_state2 = m_state2->next(i);
        if (next_state1 != nullptr && next_state2 != nullptr) {
            RegexDFAStatePair<DFAState> reachable_pair{next_state1, next_state2};
            if (visited_pairs.count(reachable_pair) == 0) {
                unvisited_pairs.insert(reachable_pair);
            }
        }
    }
}

template <typename DFAStateType>
template <typename NFAStateType>
auto RegexDFA<DFAStateType>::new_state(std::set<NFAStateType*> const& nfa_state_set
) -> DFAStateType* {
<<<<<<< HEAD
    std::unique_ptr<DFAStateType> ptr = std::make_unique<DFAStateType>();
    m_states.push_back(std::move(ptr));
    DFAStateType* dfa_state = m_states.back().get();
    for (NFAStateType const* nfa_state : nfa_state_set) {
=======
    m_states.emplace_back(std::make_unique<DFAStateType>());
    auto* dfa_state = m_states.back().get();
    for (auto const* nfa_state : nfa_state_set) {
>>>>>>> bc4444ac
        if (nfa_state->is_accepting()) {
            dfa_state->add_matching_variable_id(nfa_state->get_matching_variable_id());
        }
    }
    return dfa_state;
}

template <typename DFAStateType>
auto RegexDFA<DFAStateType>::get_intersect(std::unique_ptr<RegexDFA> const& dfa_in
) const -> std::set<uint32_t> {
    std::set<uint32_t> schema_types;
    std::set<RegexDFAStatePair<DFAStateType>> unvisited_pairs;
    std::set<RegexDFAStatePair<DFAStateType>> visited_pairs;
    unvisited_pairs.emplace(this->get_root(), dfa_in->get_root());
    // TODO: Handle UTF-8 (multi-byte transitions) as well
    while (false == unvisited_pairs.empty()) {
        auto current_pair_it = unvisited_pairs.begin();
        if (current_pair_it->is_accepting()) {
<<<<<<< HEAD
            auto& matching_variable_ids = current_pair_it->get_first_matching_variable_ids();
            schema_types.insert(matching_variable_ids.begin(), matching_variable_ids.end());
=======
            auto const& matching_variable_ids = current_pair_it->get_matching_variable_ids();
            schema_types.insert(matching_variable_ids.cbegin(), matching_variable_ids.cend());
>>>>>>> bc4444ac
        }
        visited_pairs.insert(*current_pair_it);
        current_pair_it->get_reachable_pairs(visited_pairs, unvisited_pairs);
        unvisited_pairs.erase(current_pair_it);
    }
    return schema_types;
}
}  // namespace log_surgeon::finite_automata

#endif  // LOG_SURGEON_FINITE_AUTOMATA_REGEX_DFA_TPP<|MERGE_RESOLUTION|>--- conflicted
+++ resolved
@@ -42,16 +42,9 @@
 template <typename NFAStateType>
 auto RegexDFA<DFAStateType>::new_state(std::set<NFAStateType*> const& nfa_state_set
 ) -> DFAStateType* {
-<<<<<<< HEAD
-    std::unique_ptr<DFAStateType> ptr = std::make_unique<DFAStateType>();
-    m_states.push_back(std::move(ptr));
-    DFAStateType* dfa_state = m_states.back().get();
-    for (NFAStateType const* nfa_state : nfa_state_set) {
-=======
     m_states.emplace_back(std::make_unique<DFAStateType>());
     auto* dfa_state = m_states.back().get();
     for (auto const* nfa_state : nfa_state_set) {
->>>>>>> bc4444ac
         if (nfa_state->is_accepting()) {
             dfa_state->add_matching_variable_id(nfa_state->get_matching_variable_id());
         }
@@ -70,13 +63,8 @@
     while (false == unvisited_pairs.empty()) {
         auto current_pair_it = unvisited_pairs.begin();
         if (current_pair_it->is_accepting()) {
-<<<<<<< HEAD
-            auto& matching_variable_ids = current_pair_it->get_first_matching_variable_ids();
-            schema_types.insert(matching_variable_ids.begin(), matching_variable_ids.end());
-=======
             auto const& matching_variable_ids = current_pair_it->get_matching_variable_ids();
             schema_types.insert(matching_variable_ids.cbegin(), matching_variable_ids.cend());
->>>>>>> bc4444ac
         }
         visited_pairs.insert(*current_pair_it);
         current_pair_it->get_reachable_pairs(visited_pairs, unvisited_pairs);
