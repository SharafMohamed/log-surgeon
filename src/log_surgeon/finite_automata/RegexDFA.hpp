#ifndef LOG_SURGEON_FINITE_AUTOMATA_REGEX_DFA_HPP
#define LOG_SURGEON_FINITE_AUTOMATA_REGEX_DFA_HPP

#include <algorithm>
#include <cstdint>
#include <memory>
#include <set>
#include <utility>
#include <vector>

#include <log_surgeon/Constants.hpp>
#include <log_surgeon/finite_automata/RegexNFA.hpp>
#include <log_surgeon/finite_automata/UnicodeIntervalTree.hpp>

namespace log_surgeon::finite_automata {
enum class RegexDFAStateType {
    Byte,
    UTF8
};

template <RegexDFAStateType stateType>
class RegexDFAState {
public:
    using Tree = UnicodeIntervalTree<RegexDFAState<stateType>*>;

    auto add_matching_variable_id(uint32_t const variable_id) -> void {
        m_matching_variable_ids.push_back(variable_id);
    }

    [[nodiscard]] auto get_matching_variable_ids() const -> std::vector<int> const& {
        return m_matching_variable_ids;
    }

    [[nodiscard]] auto is_accepting() const -> bool { return !m_matching_variable_ids.empty(); }

    auto add_byte_transition(uint8_t const& byte, RegexDFAState<stateType>* dest_state) -> void {
        m_bytes_transition[byte] = dest_state;
    }

    /**
     * Returns the next state the DFA transitions to on input character (byte or
     * utf8)
     * @param character
     * @return RegexDFAState<stateType>*
     */
    [[nodiscard]] auto next(uint32_t character) const -> RegexDFAState<stateType>*;

private:
    std::vector<int> m_matching_variable_ids;
    RegexDFAState<stateType>* m_bytes_transition[cSizeOfByte];
    // NOTE: We don't need m_tree_transitions for the `stateType ==
    // RegexDFAStateType::Byte` case, so we use an empty class (`std::tuple<>`)
    // in that case.
    std::conditional_t<stateType == RegexDFAStateType::UTF8, Tree, std::tuple<>> m_tree_transitions;
};

/**
<<<<<<< HEAD
 * This class represents a pair of regex states. The intended use is for the two states in the pair
 * to belong to unique DFAs. A pair is considered accepting if both states are accepting in
 * their respective DFA. A different pair is considered reachable if both its states are reachable
 * in their respective DFAs from this pair's states. The first state in the pair contains the
 * variable types the pair matches.
=======
 * Class for a pair of DFA states, where each state in the pair belongs to a different DFA.
 * This class is used to facilitate the construction of an intersection DFA from two separate DFAs.
 * Each instance represents a state in the intersection DFA and follows these rules:
 *
 * - A pair is considered accepting if both states are accepting in their respective DFAs.
 * - A pair is considered reachable if both its states are reachable in their respective DFAs
 *   from this pair's states.
 *
 * NOTE: Only the first state in the pair contains the variable types matched by the pair.
>>>>>>> bb06e57e
 */
template <typename DFAState>
class RegexDFAStatePair {
public:
    RegexDFAStatePair(DFAState const* state1, DFAState const* state2)
            : m_state1(state1),
              m_state2(state2) {};

    /**
     * Used for ordering in a set by considering the states' addresses
     * @param rhs
     * @return Whether m_state1 in lhs has a lower address than in rhs, or if they're equal,
     * whether m_state2 in lhs has a lower address than in rhs
     */
    auto operator<(RegexDFAStatePair const& rhs) const -> bool {
        if (m_state1 == rhs.m_state1) {
            return m_state2 < rhs.m_state2;
        }
        return m_state1 < rhs.m_state1;
    }

    /**
     * Generates all pairs reachable from the current pair via any string and store any reachable
     * pair not previously visited in unvisited_pairs
     * @param visited_pairs Previously visited pairs
     * @param unvisited_pairs Set to add unvisited reachable pairs
     */
    auto get_reachable_pairs(
            std::set<RegexDFAStatePair<DFAState>>& visited_pairs,
            std::set<RegexDFAStatePair<DFAState>>& unvisited_pairs
    ) const -> void;

    [[nodiscard]] auto is_accepting() const -> bool {
        return m_state1->is_accepting() && m_state2->is_accepting();
    }

    [[nodiscard]] auto get_matching_variable_ids() const -> std::vector<int> const& {
        return m_state1->get_matching_variable_ids();
    }

private:
    DFAState const* m_state1;
    DFAState const* m_state2;
};

using RegexDFAByteState = RegexDFAState<RegexDFAStateType::Byte>;
using RegexDFAUTF8State = RegexDFAState<RegexDFAStateType::UTF8>;

// TODO: rename `RegexDFA` to `DFA`
template <typename DFAStateType>
class RegexDFA {
public:
    /**
     * Creates a new DFA state based on a set of NFA states and adds it to
     * m_states
     * @param nfa_state_set
     * @return DFAStateType*
     */
    template <typename NFAStateType>
    auto new_state(std::set<NFAStateType*> const& nfa_state_set) -> DFAStateType*;

    auto get_root() const -> DFAStateType const* { return m_states.at(0).get(); }

    /**
     * Compares this dfa with dfa_in to determine the set of schema types in
     * this dfa that are reachable by any type in dfa_in. A type is considered
     * reachable if there is at least one string for which: (1) this dfa returns
     * a set of types containing the type, and (2) dfa_in returns any non-empty
     * set of types.
     * @param dfa_in
     * @return The set of schema types reachable by dfa_in
     */
    [[nodiscard]] auto get_intersect(std::unique_ptr<RegexDFA> const& dfa_in
    ) const -> std::set<uint32_t>;

private:
    std::vector<std::unique_ptr<DFAStateType>> m_states;
};
}  // namespace log_surgeon::finite_automata

#include "RegexDFA.tpp"

#endif  // LOG_SURGEON_FINITE_AUTOMATA_REGEX_DFA_HPP<|MERGE_RESOLUTION|>--- conflicted
+++ resolved
@@ -27,7 +27,7 @@
         m_matching_variable_ids.push_back(variable_id);
     }
 
-    [[nodiscard]] auto get_matching_variable_ids() const -> std::vector<int> const& {
+    [[nodiscard]] auto get_matching_variable_ids() const -> std::vector<uint32_t> const& {
         return m_matching_variable_ids;
     }
 
@@ -46,7 +46,7 @@
     [[nodiscard]] auto next(uint32_t character) const -> RegexDFAState<stateType>*;
 
 private:
-    std::vector<int> m_matching_variable_ids;
+    std::vector<uint32_t> m_matching_variable_ids;
     RegexDFAState<stateType>* m_bytes_transition[cSizeOfByte];
     // NOTE: We don't need m_tree_transitions for the `stateType ==
     // RegexDFAStateType::Byte` case, so we use an empty class (`std::tuple<>`)
@@ -55,13 +55,6 @@
 };
 
 /**
-<<<<<<< HEAD
- * This class represents a pair of regex states. The intended use is for the two states in the pair
- * to belong to unique DFAs. A pair is considered accepting if both states are accepting in
- * their respective DFA. A different pair is considered reachable if both its states are reachable
- * in their respective DFAs from this pair's states. The first state in the pair contains the
- * variable types the pair matches.
-=======
  * Class for a pair of DFA states, where each state in the pair belongs to a different DFA.
  * This class is used to facilitate the construction of an intersection DFA from two separate DFAs.
  * Each instance represents a state in the intersection DFA and follows these rules:
@@ -71,7 +64,6 @@
  *   from this pair's states.
  *
  * NOTE: Only the first state in the pair contains the variable types matched by the pair.
->>>>>>> bb06e57e
  */
 template <typename DFAState>
 class RegexDFAStatePair {
@@ -108,7 +100,7 @@
         return m_state1->is_accepting() && m_state2->is_accepting();
     }
 
-    [[nodiscard]] auto get_matching_variable_ids() const -> std::vector<int> const& {
+    [[nodiscard]] auto get_matching_variable_ids() const -> std::vector<uint32_t> const& {
         return m_state1->get_matching_variable_ids();
     }
 
