#ifndef LOG_SURGEON_FINITE_AUTOMATA_REGEX_NFA_HPP
#define LOG_SURGEON_FINITE_AUTOMATA_REGEX_NFA_HPP

#include <algorithm>
#include <array>
#include <cassert>
#include <cstdint>
#include <map>
#include <memory>
#include <set>
#include <stack>
#include <tuple>
#include <utility>
#include <vector>

#include <log_surgeon/Constants.hpp>
#include <log_surgeon/finite_automata/UnicodeIntervalTree.hpp>

namespace log_surgeon::finite_automata {
enum class RegexNFAStateType : uint8_t {
    Byte,
    UTF8
};

template <RegexNFAStateType state_type>
class RegexNFAState;

template <RegexNFAStateType state_type>
struct PositiveTaggedTransition {
    uint32_t tag{};
    RegexNFAState<state_type> const* state{};
};

template <RegexNFAStateType state_type>
struct NegativeTaggedTransition {
    std::vector<uint32_t> tags;
    RegexNFAState<state_type> const* state{};
};

template <RegexNFAStateType state_type>
class RegexNFAState {
public:
    using Tree = UnicodeIntervalTree<RegexNFAState*>;

    auto set_accepting(bool accepting) -> void { m_accepting = accepting; }

    [[nodiscard]] auto is_accepting() const -> bool const& { return m_accepting; }

    auto set_matching_variable_id(uint32_t const variable_id) -> void {
        m_matching_variable_id = variable_id;
    }

    [[nodiscard]] auto get_matching_variable_id() const -> uint32_t {
        return m_matching_variable_id;
    }

    auto
    add_positive_tagged_transition(uint32_t const tag, RegexNFAState const* dest_state) -> void {
        m_positive_tagged_transitions.push_back(
                PositiveTaggedTransition<state_type>(tag, dest_state)
        );
    }

    [[nodiscard]] auto get_positive_tagged_transitions(
    ) const -> std::vector<PositiveTaggedTransition<state_type>> const& {
        return m_positive_tagged_transitions;
    }

    auto add_negative_tagged_transition(
            std::vector<uint32_t> const& tags,
            RegexNFAState const* dest_state
    ) -> void {
        m_negative_tagged_transitions.push_back(
                NegativeTaggedTransition<state_type>(tags, dest_state)
        );
    }

    [[nodiscard]] auto get_negative_tagged_transitions(
    ) const -> std::vector<NegativeTaggedTransition<state_type>> const& {
        return m_negative_tagged_transitions;
    }

    auto set_epsilon_transitions(std::vector<RegexNFAState*>& epsilon_transitions) -> void {
        m_epsilon_transitions = epsilon_transitions;
    }

    auto add_epsilon_transition(RegexNFAState* epsilon_transition) -> void {
        m_epsilon_transitions.push_back(epsilon_transition);
    }

    auto clear_epsilon_transitions() -> void { m_epsilon_transitions.clear(); }

    [[nodiscard]] auto get_epsilon_transitions() const -> std::vector<RegexNFAState*> const& {
        return m_epsilon_transitions;
    }

    auto set_byte_transitions(uint8_t byte, std::vector<RegexNFAState*>& byte_transitions) -> void {
        m_bytes_transitions[byte] = byte_transitions;
    }

    auto add_byte_transition(uint8_t byte, RegexNFAState* dest_state) -> void {
        m_bytes_transitions[byte].push_back(dest_state);
    }

    auto clear_byte_transitions(uint8_t byte) -> void { m_bytes_transitions[byte].clear(); }

    [[nodiscard]] auto get_byte_transitions(uint8_t byte
    ) const -> std::vector<RegexNFAState*> const& {
        return m_bytes_transitions[byte];
    }

    auto reset_tree_transitions() -> void { m_tree_transitions.reset(); }

    auto get_tree_transitions() -> Tree const& { return m_tree_transitions; }

    /**
     Add dest_state to m_bytes_transitions if all values in interval are a byte, otherwise add
     dest_state to m_tree_transitions
     * @param interval
     * @param dest_state
     */
    auto add_interval(Interval interval, RegexNFAState* dest_state) -> void;

private:
    bool m_accepting{false};
<<<<<<< HEAD
    int m_matching_variable_id{0};
    std::vector<PositiveTaggedTransition<state_type>> m_positive_tagged_transitions;
    std::vector<NegativeTaggedTransition<state_type>> m_negative_tagged_transitions;
=======
    uint32_t m_matching_variable_id{0};
>>>>>>> bedad75c
    std::vector<RegexNFAState*> m_epsilon_transitions;
    std::array<std::vector<RegexNFAState*>, cSizeOfByte> m_bytes_transitions;
    // NOTE: We don't need m_tree_transitions for the `stateType ==
    // RegexDFAStateType::Byte` case, so we use an empty class (`std::tuple<>`)
    // in that case.
    std::conditional_t<state_type == RegexNFAStateType::UTF8, Tree, std::tuple<>>
            m_tree_transitions;
};

using RegexNFAByteState = RegexNFAState<RegexNFAStateType::Byte>;
using RegexNFAUTF8State = RegexNFAState<RegexNFAStateType::UTF8>;

// TODO: rename RegexNFA to NFA and RegexDFA to DFA
template <typename NFAStateType>
class RegexNFA {
public:
    using StateVec = std::vector<NFAStateType*>;

    RegexNFA() : m_root{new_state()} {}

    /**
     * Create a unique_ptr for an NFA state and add it to m_states
     * @return NFAStateType*
     */
    auto new_state() -> NFAStateType*;

    /**
     * Reverse the NFA such that it matches on its reverse language
     */
    auto reverse() -> void;

    auto add_root_interval(Interval interval, NFAStateType* dest_state) -> void {
        m_root->add_interval(interval, dest_state);
    }

    auto set_root(NFAStateType* root) -> void { m_root = root; }

    auto get_root() -> NFAStateType* { return m_root; }

private:
    std::vector<std::unique_ptr<NFAStateType>> m_states;
    NFAStateType* m_root;
};

template <RegexNFAStateType state_type>
void RegexNFAState<state_type>::add_interval(Interval interval, RegexNFAState* dest_state) {
    if (interval.first < cSizeOfByte) {
        uint32_t const bound = std::min(interval.second, cSizeOfByte - 1);
        for (uint32_t i = interval.first; i <= bound; i++) {
            add_byte_transition(i, dest_state);
        }
        interval.first = bound + 1;
    }
    if constexpr (RegexNFAStateType::UTF8 == state_type) {
        if (interval.second < cSizeOfByte) {
            return;
        }
        std::unique_ptr<std::vector<typename Tree::Data>> overlaps
                = m_tree_transitions.pop(interval);
        for (typename Tree::Data const& data : *overlaps) {
            uint32_t overlap_low = std::max(data.m_interval.first, interval.first);
            uint32_t overlap_high = std::min(data.m_interval.second, interval.second);

            std::vector<RegexNFAUTF8State*> tree_states = data.m_value;
            tree_states.push_back(dest_state);
            m_tree_transitions.insert(Interval(overlap_low, overlap_high), tree_states);
            if (data.m_interval.first < interval.first) {
                m_tree_transitions.insert(
                        Interval(data.m_interval.first, interval.first - 1),
                        data.m_value
                );
            } else if (data.m_interval.first > interval.first) {
                m_tree_transitions.insert(
                        Interval(interval.first, data.m_interval.first - 1),
                        {dest_state}
                );
            }
            if (data.m_interval.second > interval.second) {
                m_tree_transitions.insert(
                        Interval(interval.second + 1, data.m_interval.second),
                        data.m_value
                );
            }
            interval.first = data.m_interval.second + 1;
        }
        if (interval.first != 0 && interval.first <= interval.second) {
            m_tree_transitions.insert(interval, {dest_state});
        }
    }
}

template <typename NFAStateType>
void RegexNFA<NFAStateType>::reverse() {
    // add new end with all accepting pointing to it
    NFAStateType* new_end = new_state();
    for (std::unique_ptr<NFAStateType>& state_ptr : m_states) {
        if (state_ptr->is_accepting()) {
            state_ptr->add_epsilon_transition(new_end);
            state_ptr->set_accepting(false);
        }
    }
    // move edges from NFA to maps
    std::map<std::pair<NFAStateType*, NFAStateType*>, std::vector<uint8_t>> byte_edges;
    std::map<std::pair<NFAStateType*, NFAStateType*>, bool> epsilon_edges;
    for (std::unique_ptr<NFAStateType>& src_state_ptr : m_states) {
        // TODO: handle utf8 case with if constexpr (RegexNFAUTF8State ==
        // NFAStateType) ~ don't really need this though
        for (uint32_t byte = 0; byte < cSizeOfByte; byte++) {
            for (NFAStateType* dest_state_ptr : src_state_ptr->get_byte_transitions(byte)) {
                std::pair<NFAStateType*, NFAStateType*> edge{src_state_ptr.get(), dest_state_ptr};
                byte_edges[edge].push_back(byte);
            }
            src_state_ptr->clear_byte_transitions(byte);
        }
        for (NFAStateType* dest_state_ptr : src_state_ptr->get_epsilon_transitions()) {
            epsilon_edges
                    [std::pair<NFAStateType*, NFAStateType*>(src_state_ptr.get(), dest_state_ptr)]
                    = true;
        }
        src_state_ptr->clear_epsilon_transitions();
    }

    // insert edges from maps back into NFA, but in the reverse direction
    for (std::unique_ptr<NFAStateType>& src_state_ptr : m_states) {
        for (std::unique_ptr<NFAStateType>& dest_state_ptr : m_states) {
            std::pair<NFAStateType*, NFAStateType*> key(src_state_ptr.get(), dest_state_ptr.get());
            auto byte_it = byte_edges.find(key);
            if (byte_it != byte_edges.end()) {
                for (uint8_t byte : byte_it->second) {
                    dest_state_ptr->add_byte_transition(byte, src_state_ptr.get());
                }
            }
            auto epsilon_it = epsilon_edges.find(key);
            if (epsilon_it != epsilon_edges.end()) {
                dest_state_ptr->add_epsilon_transition(src_state_ptr.get());
            }
        }
    }

    // propagate matching_variable_id from old accepting m_states
    for (NFAStateType* old_accepting_state : new_end->get_epsilon_transitions()) {
        auto const matching_variable_id = old_accepting_state->get_matching_variable_id();
        std::stack<NFAStateType*> unvisited_states;
        std::set<NFAStateType*> visited_states;
        unvisited_states.push(old_accepting_state);
        while (!unvisited_states.empty()) {
            NFAStateType* current_state = unvisited_states.top();
            current_state->set_matching_variable_id(matching_variable_id);
            unvisited_states.pop();
            visited_states.insert(current_state);
            for (uint32_t byte = 0; byte < cSizeOfByte; byte++) {
                std::vector<NFAStateType*> byte_transitions
                        = current_state->get_byte_transitions(byte);
                for (NFAStateType* next_state : byte_transitions) {
                    if (false == visited_states.contains(next_state)) {
                        unvisited_states.push(next_state);
                    }
                }
            }
            for (NFAStateType* next_state : current_state->get_epsilon_transitions()) {
                if (false == visited_states.contains(next_state)) {
                    unvisited_states.push(next_state);
                }
            }
        }
    }
    for (int32_t i = m_states.size() - 1; i >= 0; --i) {
        std::unique_ptr<NFAStateType>& src_state_unique_ptr = m_states[i];
        NFAStateType* src_state = src_state_unique_ptr.get();
        auto const matching_variable_id = src_state->get_matching_variable_id();
        for (uint32_t byte = 0; byte < cSizeOfByte; byte++) {
            std::vector<NFAStateType*> byte_transitions = src_state->get_byte_transitions(byte);
            for (int32_t j = byte_transitions.size() - 1; j >= 0; --j) {
                NFAStateType*& dest_state = byte_transitions[j];
                if (dest_state == m_root) {
                    dest_state = new_state();
                    assert(dest_state != nullptr);
                    dest_state->set_matching_variable_id(matching_variable_id);
                    dest_state->set_accepting(true);
                }
            }
            src_state->clear_byte_transitions(byte);
            src_state->set_byte_transitions(byte, byte_transitions);
        }
        std::vector<NFAStateType*> epsilon_transitions = src_state->get_epsilon_transitions();
        for (int32_t j = epsilon_transitions.size() - 1; j >= 0; --j) {
            NFAStateType*& dest_state = epsilon_transitions[j];
            if (dest_state == m_root) {
                dest_state = new_state();
                dest_state->set_matching_variable_id(src_state->get_matching_variable_id());
                dest_state->set_accepting(true);
            }
        }
        src_state->clear_epsilon_transitions();
        src_state->set_epsilon_transitions(epsilon_transitions);
    }

    for (uint32_t i = 0; i < m_states.size(); i++) {
        if (m_states[i].get() == m_root) {
            m_states.erase(m_states.begin() + i);
            break;
        }
    }
    // start from the end
    m_root = new_end;
}

template <typename NFAStateType>
auto RegexNFA<NFAStateType>::new_state() -> NFAStateType* {
    std::unique_ptr<NFAStateType> ptr = std::make_unique<NFAStateType>();
    NFAStateType* state = ptr.get();
    m_states.push_back(std::move(ptr));
    return state;
}
}  // namespace log_surgeon::finite_automata

#endif  // LOG_SURGEON_FINITE_AUTOMATA_REGEX_NFA_HPP<|MERGE_RESOLUTION|>--- conflicted
+++ resolved
@@ -123,13 +123,9 @@
 
 private:
     bool m_accepting{false};
-<<<<<<< HEAD
-    int m_matching_variable_id{0};
+    uint32_t m_matching_variable_id{0};
     std::vector<PositiveTaggedTransition<state_type>> m_positive_tagged_transitions;
     std::vector<NegativeTaggedTransition<state_type>> m_negative_tagged_transitions;
-=======
-    uint32_t m_matching_variable_id{0};
->>>>>>> bedad75c
     std::vector<RegexNFAState*> m_epsilon_transitions;
     std::array<std::vector<RegexNFAState*>, cSizeOfByte> m_bytes_transitions;
     // NOTE: We don't need m_tree_transitions for the `stateType ==
