--- conflicted
+++ resolved
@@ -33,7 +33,7 @@
 
 template <RegexNFAStateType state_type>
 struct NegativeTaggedTransition {
-    std::vector<uint32_t> tags;
+    std::set<uint32_t> tags;
     RegexNFAState<state_type> const* state{};
 };
 
@@ -46,12 +46,11 @@
 
     [[nodiscard]] auto is_accepting() const -> bool const& { return m_accepting; }
 
-<<<<<<< HEAD
-    auto set_matching_variable_id(int const variable_id) -> void {
+    auto set_matching_variable_id(uint32_t const variable_id) -> void {
         m_matching_variable_id = variable_id;
     }
 
-    [[nodiscard]] auto get_matching_variable_id() const -> int const& {
+    [[nodiscard]] auto get_matching_variable_id() const -> uint32_t {
         return m_matching_variable_id;
     }
 
@@ -68,7 +67,7 @@
     }
 
     auto add_negative_tagged_transition(
-            std::vector<uint32_t> const& tags,
+            std::set<uint32_t> const& tags,
             RegexNFAState const* dest_state
     ) -> void {
         m_negative_tagged_transitions.push_back(
@@ -79,16 +78,8 @@
     [[nodiscard]] auto get_negative_tagged_transitions(
     ) const -> std::vector<NegativeTaggedTransition<state_type>> const& {
         return m_negative_tagged_transitions;
-=======
-    auto set_matching_variable_id(uint32_t const variable_id) -> void {
-        m_matching_variable_id = variable_id;
-    }
-
-    [[nodiscard]] auto get_matching_variable_id() const -> uint32_t {
-        return m_matching_variable_id;
->>>>>>> bc4444ac
-    }
-
+    }
+    
     auto set_epsilon_transitions(std::vector<RegexNFAState*>& epsilon_transitions) -> void {
         m_epsilon_transitions = epsilon_transitions;
     }
@@ -132,13 +123,9 @@
 
 private:
     bool m_accepting{false};
-<<<<<<< HEAD
-    int m_matching_variable_id{0};
+    uint32_t m_matching_variable_id{0};
     std::vector<PositiveTaggedTransition<state_type>> m_positive_tagged_transitions;
     std::vector<NegativeTaggedTransition<state_type>> m_negative_tagged_transitions;
-=======
-    uint32_t m_matching_variable_id{0};
->>>>>>> bc4444ac
     std::vector<RegexNFAState*> m_epsilon_transitions;
     std::array<std::vector<RegexNFAState*>, cSizeOfByte> m_bytes_transitions;
     // NOTE: We don't need m_tree_transitions for the `stateType ==
@@ -151,11 +138,7 @@
 using RegexNFAByteState = RegexNFAState<RegexNFAStateType::Byte>;
 using RegexNFAUTF8State = RegexNFAState<RegexNFAStateType::UTF8>;
 
-<<<<<<< HEAD
-// TODO: rename RegexNFA to NFA and RegexDFA to DFA
-=======
 // TODO: rename `RegexNFA` to `NFA`
->>>>>>> bc4444ac
 template <typename NFAStateType>
 class RegexNFA {
 public:
@@ -284,11 +267,7 @@
 
     // propagate matching_variable_id from old accepting m_states
     for (NFAStateType* old_accepting_state : new_end->get_epsilon_transitions()) {
-<<<<<<< HEAD
-        int matching_variable_id = old_accepting_state->get_matching_variable_id();
-=======
         auto const matching_variable_id = old_accepting_state->get_matching_variable_id();
->>>>>>> bc4444ac
         std::stack<NFAStateType*> unvisited_states;
         std::set<NFAStateType*> visited_states;
         unvisited_states.push(old_accepting_state);
@@ -316,11 +295,7 @@
     for (int32_t i = m_states.size() - 1; i >= 0; --i) {
         std::unique_ptr<NFAStateType>& src_state_unique_ptr = m_states[i];
         NFAStateType* src_state = src_state_unique_ptr.get();
-<<<<<<< HEAD
-        int matching_variable_id = src_state->get_matching_variable_id();
-=======
         auto const matching_variable_id = src_state->get_matching_variable_id();
->>>>>>> bc4444ac
         for (uint32_t byte = 0; byte < cSizeOfByte; byte++) {
             std::vector<NFAStateType*> byte_transitions = src_state->get_byte_transitions(byte);
             for (int32_t j = byte_transitions.size() - 1; j >= 0; --j) {
