--- conflicted
+++ resolved
@@ -33,97 +33,54 @@
 using RegexNFAByteState = RegexNFAState<RegexNFAStateType::Byte>;
 using RegexNFAUTF8State = RegexNFAState<RegexNFAStateType::UTF8>;
 
-<<<<<<< HEAD
-template <RegexNFAStateType state_type>
-class PositiveTaggedTransition {
-public:
-    PositiveTaggedTransition(uint32_t const tag, RegexNFAState<state_type> const* dest_state)
-=======
 template <typename NFAStateType>
 class PositiveTaggedTransition {
 public:
     PositiveTaggedTransition(uint32_t const tag, NFAStateType const* dest_state)
->>>>>>> 124b18de
             : m_tag{tag},
               m_dest_state{dest_state} {}
 
     [[nodiscard]] auto get_tag() const -> uint32_t { return m_tag; }
 
-<<<<<<< HEAD
-    [[nodiscard]] auto get_dest_state() const -> RegexNFAState<state_type> const* {
-        return m_dest_state;
-    }
-=======
     [[nodiscard]] auto get_dest_state() const -> NFAStateType const* { return m_dest_state; }
->>>>>>> 124b18de
 
     /**
      * @param state_ids A map of states to their unique identifiers.
      * @return A string representation of the positive tagged transitions on success.
      * @return std::nullopt if `m_dest_state` is not in `state_ids`.
      */
-<<<<<<< HEAD
-    [[nodiscard]] auto serialize(
-            std::unordered_map<RegexNFAByteState const*, uint32_t> const& state_ids
-=======
     [[nodiscard]] auto serialize(std::unordered_map<NFAStateType const*, uint32_t> const& state_ids
->>>>>>> 124b18de
     ) const -> std::optional<std::string>;
 
 private:
     uint32_t m_tag;
-<<<<<<< HEAD
-    RegexNFAState<state_type> const* m_dest_state;
+    NFAStateType const* m_dest_state;
 };
 
-template <RegexNFAStateType state_type>
+template <typename NFAStateType>
 class NegativeTaggedTransition {
 public:
     NegativeTaggedTransition() = default;
 
-    NegativeTaggedTransition(std::set<uint32_t> tags, RegexNFAState<state_type> const* dest_state)
-=======
-    NFAStateType const* m_dest_state;
-};
-
-template <typename NFAStateType>
-class NegativeTaggedTransition {
-public:
     NegativeTaggedTransition(std::set<uint32_t> tags, NFAStateType const* dest_state)
->>>>>>> 124b18de
             : m_tags{std::move(tags)},
               m_dest_state{dest_state} {}
 
     [[nodiscard]] auto get_tags() const -> std::set<uint32_t> const& { return m_tags; }
 
-<<<<<<< HEAD
-    [[nodiscard]] auto get_dest_state() const -> RegexNFAState<state_type> const* {
-        return m_dest_state;
-    }
-=======
     [[nodiscard]] auto get_dest_state() const -> NFAStateType const* { return m_dest_state; }
->>>>>>> 124b18de
 
     /**
      * @param state_ids A map of states to their unique identifiers.
      * @return A string representation of the negative tagged transitions on success.
      * @return std::nullopt if `m_dest_state` is not in `state_ids`.
      */
-<<<<<<< HEAD
-    [[nodiscard]] auto serialize(
-            std::unordered_map<RegexNFAByteState const*, uint32_t> const& state_ids
-=======
     [[nodiscard]] auto serialize(std::unordered_map<NFAStateType const*, uint32_t> const& state_ids
->>>>>>> 124b18de
     ) const -> std::optional<std::string>;
 
 private:
     std::set<uint32_t> m_tags;
-<<<<<<< HEAD
-    RegexNFAState<state_type> const* m_dest_state{nullptr};
-=======
     NFAStateType const* m_dest_state;
->>>>>>> 124b18de
 };
 
 template <RegexNFAStateType state_type>
@@ -137,11 +94,7 @@
             : m_positive_tagged_transitions{{tag, dest_state}} {}
 
     RegexNFAState(std::set<uint32_t> tags, RegexNFAState const* dest_state)
-<<<<<<< HEAD
             : m_negative_tagged_transition{std::move(tags), dest_state} {}
-=======
-            : m_negative_tagged_transitions{{std::move(tags), dest_state}} {}
->>>>>>> 124b18de
 
     auto set_accepting(bool accepting) -> void { m_accepting = accepting; }
 
@@ -156,23 +109,13 @@
     }
 
     [[nodiscard]] auto get_positive_tagged_transitions(
-<<<<<<< HEAD
-    ) const -> std::vector<PositiveTaggedTransition<state_type>> const& {
-        return m_positive_tagged_transitions;
-    }
-
-    [[nodiscard]] auto get_negative_tagged_transition(
-    ) const -> NegativeTaggedTransition<state_type> const& {
-        return m_negative_tagged_transition;
-=======
     ) const -> std::vector<PositiveTaggedTransition<RegexNFAState>> const& {
         return m_positive_tagged_transitions;
     }
 
-    [[nodiscard]] auto get_negative_tagged_transitions(
-    ) const -> std::vector<NegativeTaggedTransition<RegexNFAState>> const& {
-        return m_negative_tagged_transitions;
->>>>>>> 124b18de
+    [[nodiscard]] auto get_negative_tagged_transition(
+    ) const -> NegativeTaggedTransition<RegexNFAState> const& {
+        return m_negative_tagged_transition;
     }
 
     auto add_epsilon_transition(RegexNFAState* epsilon_transition) -> void {
@@ -205,32 +148,19 @@
     /**
      * @param state_ids A map of states to their unique identifiers.
      * @return A string representation of the NFA state on success.
-<<<<<<< HEAD
-     * @return Forwards `PositiveTaggedTransition::serialize`'s or
-     * `NegativeTaggedTransition::serialize`'s return value (std::nullopt) on failure.
-     */
-    [[nodiscard]] auto serialize(
-            std::unordered_map<RegexNFAByteState const*, uint32_t> const& state_ids
-=======
-     * @return Forwards `PositiveTaggedTransition::serialize`'s return value (std::nullopt) on
+     * @return Forwards `PositiveTaggedTransition::serialize`'s return value (std::nullopt) on *
      * failure.
      * @return Forwards `NegativeTaggedTransition::serialize`'s return value (std::nullopt) on
      * failure.
      */
     [[nodiscard]] auto serialize(std::unordered_map<RegexNFAState const*, uint32_t> const& state_ids
->>>>>>> 124b18de
     ) const -> std::optional<std::string>;
 
 private:
     bool m_accepting{false};
     uint32_t m_matching_variable_id{0};
-<<<<<<< HEAD
-    std::vector<PositiveTaggedTransition<state_type>> m_positive_tagged_transitions;
-    NegativeTaggedTransition<state_type> m_negative_tagged_transition;
-=======
     std::vector<PositiveTaggedTransition<RegexNFAState>> m_positive_tagged_transitions;
-    std::vector<NegativeTaggedTransition<RegexNFAState>> m_negative_tagged_transitions;
->>>>>>> 124b18de
+    NegativeTaggedTransition<RegexNFAState> m_negative_tagged_transition;
     std::vector<RegexNFAState*> m_epsilon_transitions;
     std::array<std::vector<RegexNFAState*>, cSizeOfByte> m_bytes_transitions;
     // NOTE: We don't need m_tree_transitions for the `stateType ==
@@ -247,7 +177,6 @@
     using StateVec = std::vector<NFAStateType*>;
 
     explicit RegexNFA(std::vector<LexicalRule<NFAStateType>> const& rules);
-<<<<<<< HEAD
 
     /**
      * Creates a unique_ptr for an NFA state with no tagged transitions and adds it to `m_states`.
@@ -283,45 +212,7 @@
      * @return A vector representing the traversal order of the NFA states using breadth-first
      * search (BFS).
      */
-    [[nodiscard]] auto get_bfs_traversal_order() const -> std::vector<RegexNFAByteState const*>;
-=======
-
-    /**
-     * Creates a unique_ptr for an NFA state with no tagged transitions and adds it to `m_states`.
-     * @return NFAStateType*
-     */
-    [[nodiscard]] auto new_state() -> NFAStateType*;
-
-    /**
-     * Creates a unique_ptr for an NFA state with a positive tagged transition and adds it to
-     * `m_states`.
-     * @param tag
-     * @param dest_state
-     * @return NFAStateType*
-     */
-    [[nodiscard]] auto new_state_with_positive_tagged_transition(
-            uint32_t tag,
-            NFAStateType const* dest_state
-    ) -> NFAStateType*;
-
-    /**
-     * Creates a unique_ptr for an NFA state with negative tagged transitions and adds it to
-     * `m_states`.
-     * @param tags
-     * @param dest_state
-     * @return NFAStateType*
-     */
-    [[nodiscard]] auto new_state_with_negative_tagged_transitions(
-            std::set<uint32_t> tags,
-            NFAStateType const* dest_state
-    ) -> NFAStateType*;
-
-    /**
-     * @return A vector representing the traversal order of the NFA states using breadth-first
-     * search (BFS).
-     */
     [[nodiscard]] auto get_bfs_traversal_order() const -> std::vector<NFAStateType const*>;
->>>>>>> 124b18de
 
     /**
      * @return A string representation of the NFA.
@@ -355,28 +246,6 @@
 template <typename NFAStateType>
 auto NegativeTaggedTransition<NFAStateType>::serialize(
         std::unordered_map<NFAStateType const*, uint32_t> const& state_ids
-) const -> std::optional<std::string> {
-    auto const state_id_it = state_ids.find(m_dest_state);
-    if (state_id_it == state_ids.end()) {
-        return std::nullopt;
-    }
-    return fmt::format("{}[{}]", state_id_it->second, fmt::join(m_tags, ","));
-}
-
-template <RegexNFAStateType state_type>
-auto PositiveTaggedTransition<state_type>::serialize(
-        std::unordered_map<RegexNFAByteState const*, uint32_t> const& state_ids
-) const -> std::optional<std::string> {
-    auto const state_id_it = state_ids.find(m_dest_state);
-    if (state_id_it == state_ids.end()) {
-        return std::nullopt;
-    }
-    return fmt::format("{}[{}]", state_id_it->second, m_tag);
-}
-
-template <RegexNFAStateType state_type>
-auto NegativeTaggedTransition<state_type>::serialize(
-        std::unordered_map<RegexNFAByteState const*, uint32_t> const& state_ids
 ) const -> std::optional<std::string> {
     auto const state_id_it = state_ids.find(m_dest_state);
     if (state_id_it == state_ids.end()) {
@@ -434,11 +303,7 @@
 
 template <RegexNFAStateType state_type>
 auto RegexNFAState<state_type>::serialize(
-<<<<<<< HEAD
-        std::unordered_map<RegexNFAByteState const*, uint32_t> const& state_ids
-=======
         std::unordered_map<RegexNFAState const*, uint32_t> const& state_ids
->>>>>>> 124b18de
 ) const -> std::optional<std::string> {
     std::vector<std::string> byte_transitions;
     for (uint32_t idx{0}; idx < cSizeOfByte; ++idx) {
@@ -464,9 +329,8 @@
         positive_tagged_transitions.emplace_back(optional_serialized_positive_transition.value());
     }
 
-<<<<<<< HEAD
     std::string negative_tagged_transition;
-    if(nullptr != m_negative_tagged_transition.get_dest_state()) {
+    if (nullptr != m_negative_tagged_transition.get_dest_state()) {
         auto const optional_serialized_negative_transition
                 = m_negative_tagged_transition.serialize(state_ids);
         if (false == optional_serialized_negative_transition.has_value()) {
@@ -477,7 +341,6 @@
 
     auto const accepting_tag_string
             = m_accepting ? fmt::format("accepting_tag={},", m_matching_variable_id) : "";
-
     return fmt::format(
             "{}:{}byte_transitions={{{}}},epsilon_transitions={{{}}},positive_tagged_transitions={{"
             "{}}},negative_tagged_transition={{{}}}",
@@ -496,39 +359,6 @@
     for (auto const& rule : rules) {
         rule.add_to_nfa(this);
     }
-=======
-    std::vector<std::string> negative_tagged_transitions;
-    for (auto const& negative_tagged_transition : m_negative_tagged_transitions) {
-        auto const optional_serialized_negative_transition
-                = negative_tagged_transition.serialize(state_ids);
-        if (false == optional_serialized_negative_transition.has_value()) {
-            return std::nullopt;
-        }
-        negative_tagged_transitions.emplace_back(optional_serialized_negative_transition.value());
-    }
-
-    auto const accepting_tag_string
-            = m_accepting ? fmt::format("accepting_tag={},", m_matching_variable_id) : "";
-
-    return fmt::format(
-            "{}:{}byte_transitions={{{}}},epsilon_transitions={{{}}},positive_tagged_transitions={{"
-            "{}}},negative_tagged_transitions={{{}}}",
-            state_ids.at(this),
-            accepting_tag_string,
-            fmt::join(byte_transitions, ","),
-            fmt::join(epsilon_transitions, ","),
-            fmt::join(positive_tagged_transitions, ","),
-            fmt::join(negative_tagged_transitions, ",")
-    );
-}
-
-template <typename NFAStateType>
-RegexNFA<NFAStateType>::RegexNFA(std::vector<LexicalRule<NFAStateType>> const& rules)
-        : m_root{new_state()} {
-    for (auto const& rule : rules) {
-        rule.add_to_nfa(this);
-    }
->>>>>>> 124b18de
 }
 
 template <typename NFAStateType>
@@ -547,11 +377,7 @@
 }
 
 template <typename NFAStateType>
-<<<<<<< HEAD
 auto RegexNFA<NFAStateType>::new_state_with_negative_tagged_transition(
-=======
-auto RegexNFA<NFAStateType>::new_state_with_negative_tagged_transitions(
->>>>>>> 124b18de
         std::set<uint32_t> tags,
         NFAStateType const* dest_state
 ) -> NFAStateType* {
@@ -560,27 +386,15 @@
 }
 
 template <typename NFAStateType>
-<<<<<<< HEAD
-auto RegexNFA<NFAStateType>::get_bfs_traversal_order(
-) const -> std::vector<RegexNFAByteState const*> {
-    std::queue<RegexNFAByteState const*> state_queue;
-    std::unordered_set<RegexNFAByteState const*> visited_states;
-    std::vector<RegexNFAByteState const*> visited_order;
-=======
 auto RegexNFA<NFAStateType>::get_bfs_traversal_order() const -> std::vector<NFAStateType const*> {
     std::queue<NFAStateType const*> state_queue;
     std::unordered_set<NFAStateType const*> visited_states;
     std::vector<NFAStateType const*> visited_order;
->>>>>>> 124b18de
     visited_states.reserve(m_states.size());
     visited_order.reserve(m_states.size());
 
     auto add_to_queue_and_visited
-<<<<<<< HEAD
-            = [&state_queue, &visited_states](RegexNFAByteState const* dest_state) {
-=======
             = [&state_queue, &visited_states](NFAStateType const* dest_state) {
->>>>>>> 124b18de
                   if (visited_states.insert(dest_state).second) {
                       state_queue.push(dest_state);
                   }
@@ -604,17 +418,10 @@
         {
             add_to_queue_and_visited(positive_tagged_transition.get_dest_state());
         }
-<<<<<<< HEAD
         auto const* negative_dest_state
                 = current_state->get_negative_tagged_transition().get_dest_state();
         if (nullptr != negative_dest_state) {
             add_to_queue_and_visited(negative_dest_state);
-=======
-        for (auto const& negative_tagged_transition :
-             current_state->get_negative_tagged_transitions())
-        {
-            add_to_queue_and_visited(negative_tagged_transition.get_dest_state());
->>>>>>> 124b18de
         }
     }
     return visited_order;
@@ -624,11 +431,7 @@
 auto RegexNFA<NFAStateType>::serialize() const -> std::string {
     auto const traversal_order = get_bfs_traversal_order();
 
-<<<<<<< HEAD
-    std::unordered_map<RegexNFAByteState const*, uint32_t> state_ids;
-=======
     std::unordered_map<NFAStateType const*, uint32_t> state_ids;
->>>>>>> 124b18de
     for (auto const* state : traversal_order) {
         state_ids.emplace(state, state_ids.size());
     }
