#ifndef LOG_SURGEON_FINITE_AUTOMATA_TAGGED_TRANSITION
#define LOG_SURGEON_FINITE_AUTOMATA_TAGGED_TRANSITION

#include <cstdint>
#include <optional>
<<<<<<< HEAD
=======
#include <ranges>
>>>>>>> 9b09e199
#include <string>
#include <unordered_map>

#include <fmt/format.h>

#include <log_surgeon/finite_automata/Tag.hpp>

namespace log_surgeon::finite_automata {

/**
 * Represents an NFA transition indicating that a capture group has been matched.
 * NOTE: `m_tag` is always expected to be non-null.
 * @tparam NFAStateType Specifies the type of transition (bytes or UTF-8 characters).
 */
template <typename NFAStateType>
class PositiveTaggedTransition {
public:
    /**
     * @param tag
     * @param dest_state
     * @throw std::invalid_argument if `tag` is `nullptr`.
     */
    PositiveTaggedTransition(Tag* tag, NFAStateType const* dest_state)
            : m_tag{nullptr == tag ? throw std::invalid_argument("Tag cannot be null") : tag},
              m_dest_state{dest_state} {}

    [[nodiscard]] auto get_dest_state() const -> NFAStateType const* { return m_dest_state; }

    /**
     * @param state_ids A map of states to their unique identifiers.
     * @return A string representation of the positive tagged transition on success.
     * @return std::nullopt if `m_dest_state` is not in `state_ids`.
     */
    [[nodiscard]] auto serialize(std::unordered_map<NFAStateType const*, uint32_t> const& state_ids
    ) const -> std::optional<std::string> {
        auto const state_id_it = state_ids.find(m_dest_state);
        if (state_id_it == state_ids.end()) {
            return std::nullopt;
        }
        return fmt::format("{}[{}]", state_id_it->second, m_tag->get_name());
    }

private:
    Tag* m_tag;
    NFAStateType const* m_dest_state;
};

/**
 * Represents an NFA transition indicating that a capture group has been unmatched.
 * NOTE: All tags in `m_tags` are always expected to be non-null.
 * @tparam NFAStateType Specifies the type of transition (bytes or UTF-8 characters).
 */
template <typename NFAStateType>
class NegativeTaggedTransition {
public:
    /**
     * @param tags
     * @param dest_state
     * @throw std::invalid_argument if any elements in `tags` is `nullptr`.
     */
    NegativeTaggedTransition(std::vector<Tag*> tags, NFAStateType* dest_state)
            : m_tags{[&tags] {
                  if (std::ranges::any_of(tags, [](Tag const* tag) { return nullptr == tag; })) {
                      throw std::invalid_argument("Tags cannot contain null elements");
                  }
                  return std::move(tags);
              }()},
              m_dest_state{dest_state} {}

    [[nodiscard]] auto get_dest_state() const -> NFAStateType const* { return m_dest_state; }

    /**
     * @param state_ids A map of states to their unique identifiers.
     * @return A string representation of the negative tagged transition on success.
     * @return std::nullopt if `m_dest_state` is not in `state_ids`.
     */
    [[nodiscard]] auto serialize(std::unordered_map<NFAStateType const*, uint32_t> const& state_ids
    ) const -> std::optional<std::string> {
        auto const state_id_it = state_ids.find(m_dest_state);
        if (state_id_it == state_ids.end()) {
            return std::nullopt;
        }

        auto const tag_names = m_tags | std::ranges::views::transform(&Tag::get_name);

        return fmt::format("{}[{}]", state_id_it->second, fmt::join(tag_names, ","));
    }

private:
    std::vector<Tag*> m_tags;
    NFAStateType* m_dest_state;
};
}  // namespace log_surgeon::finite_automata

#endif  // LOG_SURGEON_FINITE_AUTOMATA_TAGGED_TRANSITION<|MERGE_RESOLUTION|>--- conflicted
+++ resolved
@@ -3,10 +3,7 @@
 
 #include <cstdint>
 #include <optional>
-<<<<<<< HEAD
-=======
 #include <ranges>
->>>>>>> 9b09e199
 #include <string>
 #include <unordered_map>
 
