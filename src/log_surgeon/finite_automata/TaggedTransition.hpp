#ifndef LOG_SURGEON_FINITE_AUTOMATA_TAGGED_TRANSITION
#define LOG_SURGEON_FINITE_AUTOMATA_TAGGED_TRANSITION

#include <cstdint>
#include <optional>
#include <set>
#include <string>
#include <unordered_map>

#include <fmt/format.h>

#include <log_surgeon/finite_automata/RegexNFAStateType.hpp>
#include <log_surgeon/finite_automata/Tag.hpp>

namespace log_surgeon::finite_automata {
template <typename NFAStateType>
class PositiveTaggedTransition {
public:
    PositiveTaggedTransition(Tag const* tag, NFAStateType const* dest_state)
            : m_tag{tag},
              m_dest_state{dest_state} {}

    [[nodiscard]] auto get_dest_state() const -> NFAStateType const* { return m_dest_state; }

    /**
     * @param state_ids A map of states to their unique identifiers.
     * @return A string representation of the positive tagged transition on success.
     * @return std::nullopt if `m_dest_state` is not in `state_ids`.
     */
    [[nodiscard]] auto serialize(std::unordered_map<NFAStateType const*, uint32_t> const& state_ids
    ) const -> std::optional<std::string>;

private:
    Tag const* m_tag;
    NFAStateType const* m_dest_state;
};

template <typename NFAStateType>
class NegativeTaggedTransition {
public:
<<<<<<< HEAD
    NegativeTaggedTransition() = default;

    NegativeTaggedTransition(std::set<Tag const*> tags, NFAStateType const* dest_state)
=======
    NegativeTaggedTransition(std::set<uint32_t> tags, NFAStateType const* dest_state)
>>>>>>> 08e7d5e2
            : m_tags{std::move(tags)},
              m_dest_state{dest_state} {}

    [[nodiscard]] auto get_dest_state() const -> NFAStateType const* { return m_dest_state; }

    /**
     * @param state_ids A map of states to their unique identifiers.
     * @return A string representation of the negative tagged transition on success.
     * @return std::nullopt if `m_dest_state` is not in `state_ids`.
     */
    [[nodiscard]] auto serialize(std::unordered_map<NFAStateType const*, uint32_t> const& state_ids
    ) const -> std::optional<std::string>;

private:
<<<<<<< HEAD
    std::set<Tag const*> const m_tags;
    NFAStateType const* m_dest_state{nullptr};
=======
    std::set<uint32_t> m_tags;
    NFAStateType const* m_dest_state;
>>>>>>> 08e7d5e2
};

template <typename NFAStateType>
auto PositiveTaggedTransition<NFAStateType>::serialize(
        std::unordered_map<NFAStateType const*, uint32_t> const& state_ids
) const -> std::optional<std::string> {
    auto const state_id_it = state_ids.find(m_dest_state);
    if (state_id_it == state_ids.end()) {
        return std::nullopt;
    }
    return fmt::format("{}[{}]", state_id_it->second, m_tag->get_name());
}

template <typename NFAStateType>
auto NegativeTaggedTransition<NFAStateType>::serialize(
        std::unordered_map<NFAStateType const*, uint32_t> const& state_ids
) const -> std::optional<std::string> {
    auto const state_id_it = state_ids.find(m_dest_state);
    if (state_id_it == state_ids.end()) {
        return std::nullopt;
    }

    auto const tag_names
        = m_tags
          | std::ranges::views::transform([](Tag const* tag) {
                return tag->get_name();
            });
    return fmt::format("{}[{}]", state_id_it->second, fmt::join(tag_names, ","));
}
}  // namespace log_surgeon::finite_automata

#endif  // LOG_SURGEON_FINITE_AUTOMATA_TAGGED_TRANSITION<|MERGE_RESOLUTION|>--- conflicted
+++ resolved
@@ -38,13 +38,7 @@
 template <typename NFAStateType>
 class NegativeTaggedTransition {
 public:
-<<<<<<< HEAD
-    NegativeTaggedTransition() = default;
-
     NegativeTaggedTransition(std::set<Tag const*> tags, NFAStateType const* dest_state)
-=======
-    NegativeTaggedTransition(std::set<uint32_t> tags, NFAStateType const* dest_state)
->>>>>>> 08e7d5e2
             : m_tags{std::move(tags)},
               m_dest_state{dest_state} {}
 
@@ -59,13 +53,8 @@
     ) const -> std::optional<std::string>;
 
 private:
-<<<<<<< HEAD
     std::set<Tag const*> const m_tags;
-    NFAStateType const* m_dest_state{nullptr};
-=======
-    std::set<uint32_t> m_tags;
     NFAStateType const* m_dest_state;
->>>>>>> 08e7d5e2
 };
 
 template <typename NFAStateType>
