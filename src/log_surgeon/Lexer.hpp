--- conflicted
+++ resolved
@@ -33,15 +33,10 @@
      * Adds AST representing the lexical rule to the NFA
      * @param nfa
      */
-<<<<<<< HEAD
-    auto add_ast(finite_automata::RegexNFA<NFAStateType>* nfa) -> void;
-
-    [[nodiscard]] auto get_variable_id() const -> uint32_t const& { return m_variable_id; }
-=======
+
     auto add_to_nfa(finite_automata::RegexNFA<NFAStateType>* nfa) const -> void;
 
     [[nodiscard]] auto get_variable_id() const -> uint32_t { return m_variable_id; }
->>>>>>> bc4444ac
 
     [[nodiscard]] auto get_regex() const -> finite_automata::RegexAST<NFAStateType>* {
         return m_regex.get();
@@ -56,9 +51,9 @@
 class Lexer {
 public:
     // std::vector<int> can be declared as constexpr in c++20
-    static inline std::vector<int> const cTokenEndTypes = {(int)SymbolID::TokenEndID};
-    static inline std::vector<int> const cTokenUncaughtStringTypes
-            = {(int)SymbolID::TokenUncaughtStringID};
+    static inline std::vector<uint32_t> const cTokenEndTypes = {(uint32_t)SymbolID::TokenEndID};
+    static inline std::vector<uint32_t> const cTokenUncaughtStringTypes
+            = {(uint32_t)SymbolID::TokenUncaughtStringID};
 
     /**
      * Generate a DFA from an NFA
@@ -87,11 +82,7 @@
      * @param variable_id
      * @return finite_automata::RegexAST*
      */
-<<<<<<< HEAD
-    auto get_rule(uint32_t const& variable_id) -> finite_automata::RegexAST<NFAStateType>*;
-=======
     auto get_rule(uint32_t variable_id) -> finite_automata::RegexAST<NFAStateType>*;
->>>>>>> bc4444ac
 
     /**
      * Generate DFA for lexer
@@ -193,8 +184,8 @@
     uint32_t m_last_match_pos{0};
     uint32_t m_last_match_line{0};
     bool m_match{false};
-    std::vector<int> const* m_type_ids{nullptr};
-    std::set<int> m_type_ids_set;
+    std::vector<uint32_t> const* m_type_ids{nullptr};
+    std::set<uint32_t> m_type_ids_set;
     std::array<bool, cSizeOfByte> m_is_delimiter{false};
     std::array<bool, cSizeOfByte> m_is_first_char{false};
     std::vector<LexicalRule<NFAStateType>> m_rules;
