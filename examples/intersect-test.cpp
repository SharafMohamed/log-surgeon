--- conflicted
+++ resolved
@@ -35,11 +35,7 @@
     for (unique_ptr<ParserAST> const& parser_ast : schema_ast->m_schema_vars) {
         auto* schema_var_ast = dynamic_cast<SchemaVarAST*>(parser_ast.get());
         LexicalRule rule(0, std::move(schema_var_ast->m_regex_ptr));
-<<<<<<< HEAD
-        rule.add_ast(&nfa);
-=======
         rule.add_to_nfa(&nfa);
->>>>>>> bb06e57e
     }
     auto dfa2 = ByteLexer::nfa_to_dfa(nfa);
     auto schema_types = dfa1->get_intersect(dfa2);
