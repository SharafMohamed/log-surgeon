#include <catch2/catch_test_macros.hpp>

#include <log_surgeon/finite_automata/Tag.hpp>

using log_surgeon::finite_automata::Tag;

<<<<<<< HEAD
    TEST_CASE("Test Tag class", "[Tag]") {
        Tag const tag("uID");
        REQUIRE("uID" == tag.get_name());
    }
=======
TEST_CASE("Tag operations", "[Tag]") {
    SECTION("Basic name retrieval works correctly") {
        Tag const tag{"uID"};
        REQUIRE("uID" == tag.get_name());
    }

    SECTION("Empty tag name is handled correctly") {
        Tag const empty_tag{""};
        REQUIRE(empty_tag.get_name().empty());
    }

    SECTION("Special characters in tag names are preserved") {
        Tag const special_tag{"user.id-123_@"};
        REQUIRE("user.id-123_@" == special_tag.get_name());
    }

    SECTION("Copy constructor works correctly") {
        Tag assign_tag{"target"};
        assign_tag = Tag{"new_source"};
        REQUIRE("new_source" == assign_tag.get_name());
    }

    SECTION("Move constructor works correctly") {
        Tag original_tag{"source"};
        Tag moved_tag{std::move(original_tag)};
        REQUIRE("source" == moved_tag.get_name());
    }
}
>>>>>>> 1380e53a
<|MERGE_RESOLUTION|>--- conflicted
+++ resolved
@@ -4,12 +4,6 @@
 
 using log_surgeon::finite_automata::Tag;
 
-<<<<<<< HEAD
-    TEST_CASE("Test Tag class", "[Tag]") {
-        Tag const tag("uID");
-        REQUIRE("uID" == tag.get_name());
-    }
-=======
 TEST_CASE("Tag operations", "[Tag]") {
     SECTION("Basic name retrieval works correctly") {
         Tag const tag{"uID"};
@@ -37,5 +31,4 @@
         Tag moved_tag{std::move(original_tag)};
         REQUIRE("source" == moved_tag.get_name());
     }
-}
->>>>>>> 1380e53a
+}