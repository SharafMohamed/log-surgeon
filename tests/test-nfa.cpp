#include <sstream>
#include <string>
#include <utility>
#include <vector>

#include <catch2/catch_test_macros.hpp>

#include <log_surgeon/finite_automata/Nfa.hpp>
#include <log_surgeon/finite_automata/NfaState.hpp>
#include <log_surgeon/LexicalRule.hpp>
#include <log_surgeon/Schema.hpp>
#include <log_surgeon/SchemaParser.hpp>

using log_surgeon::finite_automata::ByteNfaState;
using log_surgeon::Schema;
using log_surgeon::SchemaVarAST;
using std::string;
using std::stringstream;
using std::vector;

using ByteLexicalRule = log_surgeon::LexicalRule<ByteNfaState>;
using ByteNfa = log_surgeon::finite_automata::Nfa<ByteNfaState>;

namespace {
/**
 * Generates an NFA for the given `var_schema` string, then serializes the NFA and compares it with
 * `expected_serialized_nfa`.
 *
 * @param var_schema Variable schema from which to construct the NFA.
 * @param expected_serialized_nfa Expected serialized string representation of the NFA.
 */
auto test_nfa(string const& var_schema, string const& expected_serialized_nfa) -> void;

auto test_nfa(string const& var_schema, string const& expected_serialized_nfa) -> void {
    Schema schema;
    schema.add_variable(var_schema, -1);

    auto const schema_ast = schema.release_schema_ast_ptr();
    auto& capture_rule_ast = dynamic_cast<SchemaVarAST&>(*schema_ast->m_schema_vars[0]);
    vector<ByteLexicalRule> rules;
    rules.emplace_back(0, std::move(capture_rule_ast.m_regex_ptr));
    ByteNfa const nfa{rules};

    // Compare expected and actual line-by-line
    auto const optional_actual_serialized_nfa = nfa.serialize();
    REQUIRE(optional_actual_serialized_nfa.has_value());
    stringstream ss_actual{optional_actual_serialized_nfa.value()};
    stringstream ss_expected{expected_serialized_nfa};
    string actual_line;
    string expected_line;

    CAPTURE(optional_actual_serialized_nfa.value());
    CAPTURE(expected_serialized_nfa);
    while (getline(ss_actual, actual_line) && getline(ss_expected, expected_line)) {
        REQUIRE(actual_line == expected_line);
    }
    getline(ss_actual, actual_line);
    REQUIRE(actual_line.empty());
    getline(ss_expected, expected_line);
    REQUIRE(expected_line.empty());
}
}  // namespace

TEST_CASE("Test simple NFA", "[NFA]") {
    string const var_schema{"capture:userID=(?<uid>123)"};

    // Compare against expected output
    string expected_serialized_nfa{"0:byte_transitions={u-->1},spontaneous_transition={}\n"};
    expected_serialized_nfa += "1:byte_transitions={s-->2},spontaneous_transition={}\n";
    expected_serialized_nfa += "2:byte_transitions={e-->3},spontaneous_transition={}\n";
    expected_serialized_nfa += "3:byte_transitions={r-->4},spontaneous_transition={}\n";
    expected_serialized_nfa += "4:byte_transitions={I-->5},spontaneous_transition={}\n";
    expected_serialized_nfa += "5:byte_transitions={D-->6},spontaneous_transition={}\n";
    expected_serialized_nfa += "6:byte_transitions={=-->7},spontaneous_transition={}\n";
    expected_serialized_nfa += "7:byte_transitions={},spontaneous_transition={8[0p]}\n";
    expected_serialized_nfa += "8:byte_transitions={1-->9},spontaneous_transition={}\n";
    expected_serialized_nfa += "9:byte_transitions={2-->10},spontaneous_transition={}\n";
    expected_serialized_nfa += "10:byte_transitions={3-->11},spontaneous_transition={}\n";
    expected_serialized_nfa += "11:byte_transitions={},spontaneous_transition={12[1p]}\n";
    expected_serialized_nfa += "12:accepting_tag=0,byte_transitions={},spontaneous_transition={}\n";

    test_nfa(var_schema, expected_serialized_nfa);
}

TEST_CASE("Test Complex NFA", "[NFA]") {
    string const var_schema{"capture:Z|(A(?<letter>((?<letter1>(a)|(b))|(?<letter2>(c)|(d))))B(?"
                            "<containerID>\\d+)C)"};

    // Compare against expected output
    // capture order(tags in brackets): letter1(0,1), letter2(2,3), letter(4,5), containerID(6,7)
    string const expected_serialized_nfa{
            "0:byte_transitions={A-->1,Z-->2},spontaneous_transition={}\n"
            "1:byte_transitions={},spontaneous_transition={3[4p]}\n"
            "2:byte_transitions={},spontaneous_transition={4[0n,1n,2n,3n,4n,5n,6n,7n]}\n"
            "3:byte_transitions={},spontaneous_transition={5[0p],6[2p]}\n"
            "4:accepting_tag=0,byte_transitions={},spontaneous_transition={}\n"
            "5:byte_transitions={a-->7,b-->7},spontaneous_transition={}\n"
            "6:byte_transitions={c-->8,d-->8},spontaneous_transition={}\n"
            "7:byte_transitions={},spontaneous_transition={9[1p]}\n"
            "8:byte_transitions={},spontaneous_transition={10[3p]}\n"
            "9:byte_transitions={},spontaneous_transition={11[2n,3n]}\n"
            "10:byte_transitions={},spontaneous_transition={11[0n,1n]}\n"
            "11:byte_transitions={},spontaneous_transition={12[5p]}\n"
            "12:byte_transitions={B-->13},spontaneous_transition={}\n"
            "13:byte_transitions={},spontaneous_transition={14[6p]}\n"
            "14:byte_transitions={0-->15,1-->15,2-->15,3-->15,4-->15,5-->15,6-->15,7-->15,8-->15,9-"
            "->15},spontaneous_transition={}\n"
            "15:byte_transitions={0-->15,1-->15,2-->15,3-->15,4-->15,5-->15,6-->15,7-->15,8-->15,9-"
            "->15},spontaneous_transition={16[7p]}\n"
            "16:byte_transitions={C-->4},spontaneous_transition={}\n"
    };

    test_nfa(var_schema, expected_serialized_nfa);
}

<<<<<<< HEAD
TEST_CASE("Test simple repetition NFA", "[NFA]") {
    string const var_schema{"capture:a*(?<one>1)+"};

    // Compare against expected output
    string const expected_serialized_nfa{
            "0:byte_transitions={a-->1},spontaneous_transition={1[]}\n"
            "1:byte_transitions={a-->1},spontaneous_transition={2[0p+]}\n"
            "2:byte_transitions={1-->3},spontaneous_transition={}\n"
            "3:byte_transitions={},spontaneous_transition={4[1p+]}\n"
            "4:accepting_tag=0,byte_transitions={},spontaneous_transition={5[0p+]}\n"
            "5:byte_transitions={1-->6},spontaneous_transition={}\n"
            "6:byte_transitions={},spontaneous_transition={4[1p+]}\n"
    };

    test_nfa(var_schema, expected_serialized_nfa);
}

TEST_CASE("Test complex repetition NFA", "[NFA]") {
    string const var_schema{"capture:(a*(?<one>1))+"};

    // Compare against expected output
    string const expected_serialized_nfa{
            "0:byte_transitions={a-->1},spontaneous_transition={1[]}\n"
            "1:byte_transitions={a-->1},spontaneous_transition={2[0p+]}\n"
            "2:byte_transitions={1-->3},spontaneous_transition={}\n"
            "3:byte_transitions={},spontaneous_transition={4[1p+]}\n"
            "4:accepting_tag=0,byte_transitions={a-->5},spontaneous_transition={5[]}\n"
            "5:byte_transitions={a-->5},spontaneous_transition={6[0p+]}\n"
            "6:byte_transitions={1-->7},spontaneous_transition={}\n"
            "7:byte_transitions={},spontaneous_transition={4[1p+]}\n"
    };

    test_nfa(var_schema, expected_serialized_nfa);
=======
    CAPTURE(optional_actual_serialized_nfa.value());
    CAPTURE(expected_serialized_nfa);
    while (getline(ss_actual, actual_line) && getline(ss_expected, expected_line)) {
        REQUIRE(actual_line == expected_line);
    }
    getline(ss_actual, actual_line);
    REQUIRE(actual_line.empty());
    getline(ss_expected, expected_line);
    REQUIRE(expected_line.empty());
}

TEST_CASE("Test Repetition NFA", "[NFA]") {
    Schema schema;
    string const var_name{"capture"};
    string const var_schema{var_name + ":" + "(a+=(?<val>1+),)+"};
    schema.add_variable(var_schema, -1);

    auto const schema_ast = schema.release_schema_ast_ptr();
    auto& capture_rule_ast = dynamic_cast<SchemaVarAST&>(*schema_ast->m_schema_vars[0]);
    vector<ByteLexicalRule> rules;
    rules.emplace_back(0, std::move(capture_rule_ast.m_regex_ptr));
    ByteNfa const nfa{rules};

    // Compare against expected output
    // capture order(tags in brackets): letter1(0,1), letter2(2,3), letter(4,5), containerID(6,7)
    string const expected_serialized_nfa{
            "0:byte_transitions={a-->1},spontaneous_transition={}\n"
            "1:byte_transitions={=-->2,a-->1},spontaneous_transition={}\n"
            "2:byte_transitions={},spontaneous_transition={3[0p]}\n"
            "3:byte_transitions={1-->4},spontaneous_transition={}\n"
            "4:byte_transitions={1-->4},spontaneous_transition={5[1p]}\n"
            "5:byte_transitions={,-->6},spontaneous_transition={}\n"
            "6:accepting_tag=0,byte_transitions={a-->7},spontaneous_transition={}\n"
            "7:byte_transitions={=-->8,a-->7},spontaneous_transition={}\n"
            "8:byte_transitions={},spontaneous_transition={9[0p]}\n"
            "9:byte_transitions={1-->10},spontaneous_transition={}\n"
            "10:byte_transitions={1-->10},spontaneous_transition={11[1p]}\n"
            "11:byte_transitions={,-->6},spontaneous_transition={}\n"
    };

    // Compare expected and actual line-by-line
    auto const optional_actual_serialized_nfa{nfa.serialize()};
    REQUIRE(optional_actual_serialized_nfa.has_value());
    stringstream ss_actual{optional_actual_serialized_nfa.value()};
    stringstream ss_expected{expected_serialized_nfa};
    string actual_line;
    string expected_line;

    CAPTURE(optional_actual_serialized_nfa.value());
    CAPTURE(expected_serialized_nfa);
    while (getline(ss_actual, actual_line) && getline(ss_expected, expected_line)) {
        REQUIRE(actual_line == expected_line);
    }
    getline(ss_actual, actual_line);
    REQUIRE(actual_line.empty());
    getline(ss_expected, expected_line);
    REQUIRE(expected_line.empty());
}

TEST_CASE("Test integer NFA", "[NFA]") {
    Schema schema;
    string const var_schema{"int:\\-{0,1}\\d+"};
    schema.add_variable(var_schema, -1);

    auto const schema_ast = schema.release_schema_ast_ptr();
    auto& capture_rule_ast = dynamic_cast<SchemaVarAST&>(*schema_ast->m_schema_vars[0]);
    vector<ByteLexicalRule> rules;
    rules.emplace_back(0, std::move(capture_rule_ast.m_regex_ptr));
    ByteNfa const nfa{rules};

    // Compare against expected output
    string const expected_serialized_nfa{
            "0:byte_transitions={--->1},spontaneous_transition={1[]}\n"
            "1:byte_transitions={0-->2,1-->2,2-->2,3-->2,4-->2,5-->2,6-->2,7-->2,8-->2,9-->2},"
            "spontaneous_transition={}\n"
            "2:accepting_tag=0,byte_transitions={0-->2,1-->2,2-->2,3-->2,4-->2,5-->2,6-->2,7-->2,8-"
            "->2,9-->2},spontaneous_transition={}\n"
    };

    // Compare expected and actual line-by-line
    auto const optional_actual_serialized_nfa{nfa.serialize()};
    REQUIRE(optional_actual_serialized_nfa.has_value());
    stringstream ss_actual{optional_actual_serialized_nfa.value()};
    stringstream ss_expected{expected_serialized_nfa};
    string actual_line;
    string expected_line;

    CAPTURE(optional_actual_serialized_nfa.value());
    CAPTURE(expected_serialized_nfa);
    while (getline(ss_actual, actual_line) && getline(ss_expected, expected_line)) {
        REQUIRE(actual_line == expected_line);
    }
    getline(ss_actual, actual_line);
    REQUIRE(actual_line.empty());
    getline(ss_expected, expected_line);
    REQUIRE(expected_line.empty());
}

TEST_CASE("Test equal NFA", "[NFA]") {
    Schema schema;
    string const var_schema{R"(equals:[A]+=(?<val>[=AB]*A[=AB]*))"};
    schema.add_variable(var_schema, -1);

    auto const schema_ast = schema.release_schema_ast_ptr();
    auto& capture_rule_ast = dynamic_cast<SchemaVarAST&>(*schema_ast->m_schema_vars[0]);
    vector<ByteLexicalRule> rules;
    rules.emplace_back(0, std::move(capture_rule_ast.m_regex_ptr));
    ByteNfa const nfa{rules};

    // Compare against expected output
    string const expected_serialized_nfa{
            "0:byte_transitions={A-->1},spontaneous_transition={}\n"
            "1:byte_transitions={=-->2,A-->1},spontaneous_transition={}\n"
            "2:byte_transitions={},spontaneous_transition={3[0p]}\n"
            "3:byte_transitions={=-->4,A-->4,B-->4},spontaneous_transition={4[]}\n"
            "4:byte_transitions={=-->4,A-->4,A-->5,B-->4},spontaneous_transition={}\n"
            "5:byte_transitions={=-->6,A-->6,B-->6},spontaneous_transition={6[]}\n"
            "6:byte_transitions={=-->6,A-->6,B-->6},spontaneous_transition={7[1p]}\n"
            "7:accepting_tag=0,byte_transitions={},spontaneous_transition={}\n"
    };

    // Compare expected and actual line-by-line
    auto const optional_actual_serialized_nfa{nfa.serialize()};
    REQUIRE(optional_actual_serialized_nfa.has_value());
    stringstream ss_actual{optional_actual_serialized_nfa.value()};
    stringstream ss_expected{expected_serialized_nfa};
    string actual_line;
    string expected_line;

    CAPTURE(optional_actual_serialized_nfa.value());
    CAPTURE(expected_serialized_nfa);
    while (getline(ss_actual, actual_line) && getline(ss_expected, expected_line)) {
        REQUIRE(actual_line == expected_line);
    }
    getline(ss_actual, actual_line);
    REQUIRE(actual_line.empty());
    getline(ss_expected, expected_line);
    REQUIRE(expected_line.empty());
>>>>>>> 5c86d3a9
}<|MERGE_RESOLUTION|>--- conflicted
+++ resolved
@@ -113,7 +113,6 @@
     test_nfa(var_schema, expected_serialized_nfa);
 }
 
-<<<<<<< HEAD
 TEST_CASE("Test simple repetition NFA", "[NFA]") {
     string const var_schema{"capture:a*(?<one>1)+"};
 
@@ -147,16 +146,6 @@
     };
 
     test_nfa(var_schema, expected_serialized_nfa);
-=======
-    CAPTURE(optional_actual_serialized_nfa.value());
-    CAPTURE(expected_serialized_nfa);
-    while (getline(ss_actual, actual_line) && getline(ss_expected, expected_line)) {
-        REQUIRE(actual_line == expected_line);
-    }
-    getline(ss_actual, actual_line);
-    REQUIRE(actual_line.empty());
-    getline(ss_expected, expected_line);
-    REQUIRE(expected_line.empty());
 }
 
 TEST_CASE("Test Repetition NFA", "[NFA]") {
@@ -286,5 +275,4 @@
     REQUIRE(actual_line.empty());
     getline(ss_expected, expected_line);
     REQUIRE(expected_line.empty());
->>>>>>> 5c86d3a9
 }