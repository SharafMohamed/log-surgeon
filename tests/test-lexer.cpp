#include <codecvt>
#include <cstdint>
#include <locale>
#include <memory>
#include <string>
#include <string_view>
#include <unordered_map>
#include <utility>
#include <vector>

#include <catch2/catch_test_macros.hpp>
#include <fmt/core.h>

#include <log_surgeon/Constants.hpp>
#include <log_surgeon/finite_automata/NfaState.hpp>
#include <log_surgeon/finite_automata/RegexAST.hpp>
#include <log_surgeon/Lexer.hpp>
#include <log_surgeon/ParserInputBuffer.hpp>
#include <log_surgeon/Schema.hpp>
#include <log_surgeon/SchemaParser.hpp>
#include <log_surgeon/Token.hpp>
#include <log_surgeon/types.hpp>

using log_surgeon::lexers::ByteLexer;
using log_surgeon::Schema;
using log_surgeon::SchemaAST;
using log_surgeon::SymbolId;
using std::codecvt_utf8;
using std::make_unique;
using std::string;
using std::string_view;
using std::u32string;
using std::unordered_map;
using std::vector;
using std::wstring_convert;

using RegexASTCatByte
        = log_surgeon::finite_automata::RegexASTCat<log_surgeon::finite_automata::ByteNfaState>;
using RegexASTCaptureByte
        = log_surgeon::finite_automata::RegexASTCapture<log_surgeon::finite_automata::ByteNfaState>;
using RegexASTGroupByte
        = log_surgeon::finite_automata::RegexASTGroup<log_surgeon::finite_automata::ByteNfaState>;
using RegexASTLiteralByte
        = log_surgeon::finite_automata::RegexASTLiteral<log_surgeon::finite_automata::ByteNfaState>;
using RegexASTMultiplicationByte = log_surgeon::finite_automata::RegexASTMultiplication<
        log_surgeon::finite_automata::ByteNfaState>;
using RegexASTOrByte
        = log_surgeon::finite_automata::RegexASTOr<log_surgeon::finite_automata::ByteNfaState>;
using log_surgeon::rule_id_t;
using log_surgeon::SchemaVarAST;

namespace {
/**
 * Generates an AST for the given `var_schema` string. Then serialize the AST and compare it with
 * the `expected_serialize_ast`.
 * @param var_schema
 * @param expected_serialized_ast
 */
auto test_regex_ast(string_view var_schema, u32string const& expected_serialized_ast) -> void;

/**
 * Converts the characters in a 32-byte unicode string into 4 bytes to generate a 8-byte unicode
 * string.
 * @param u32_str
 * @return The resulting utf8 string.
 */
[[nodiscard]] auto u32string_to_string(u32string const& u32_str) -> string;

/**
 * Creates a lexer with a constant set of delimiters (space and newline) and the given schema.
 * The delimiters are used to separate tokens in the input.
 * @param schema_ast The schema variables are used to set the lexer's symbol mappings.
 * @return The lexer.
 */
[[nodiscard]] auto create_lexer(std::unique_ptr<SchemaAST> schema_ast) -> ByteLexer;

/**
 * Lexes the given input and verifies the output is a token for the given rule name, folowed by the
 * end of input token.
 *
 * @param lexer The lexer to scan the input with.
 * @param input The input to lex.
 * @param rule_name The expected symbol to match.
 */
auto test_scanning_input(ByteLexer& lexer, std::string_view input, std::string_view rule_name)
        -> void;
/**
 * @param map The map to serialize.
 * @return The serialized map.
 */
auto serialize_id_symbol_map(unordered_map<rule_id_t, string> const& map) -> string;

auto test_regex_ast(string_view const var_schema, u32string const& expected_serialized_ast)
        -> void {
    Schema schema;
    schema.append_var(var_schema);

    auto const schema_ast = schema.release_schema_ast_ptr();
    auto const* capture_rule_ast = dynamic_cast<SchemaVarAST*>(schema_ast->m_schema_vars[0].get());
    REQUIRE(capture_rule_ast != nullptr);

    auto const actual_string = u32string_to_string(capture_rule_ast->m_regex_ptr->serialize());
    auto const expected_string = u32string_to_string(expected_serialized_ast);
    REQUIRE(actual_string == expected_string);
}

auto u32string_to_string(u32string const& u32_str) -> string {
    wstring_convert<codecvt_utf8<char32_t>, char32_t> converter;
    return converter.to_bytes(u32_str);
}

auto create_lexer(std::unique_ptr<SchemaAST> schema_ast) -> ByteLexer {
    vector<uint32_t> const delimiters{' ', '\n'};

    ByteLexer lexer;
    lexer.add_delimiters(delimiters);

    vector<uint32_t> lexer_delimiters;
    for (uint32_t i{0}; i < log_surgeon::cSizeOfByte; ++i) {
        if (lexer.is_delimiter(i)) {
            lexer_delimiters.push_back(i);
        }
    }

    lexer.m_symbol_id.emplace(log_surgeon::cTokenEnd, static_cast<uint32_t>(SymbolId::TokenEnd));
    lexer.m_symbol_id.emplace(
            log_surgeon::cTokenUncaughtString,
            static_cast<uint32_t>(SymbolId::TokenUncaughtString)
    );
    lexer.m_id_symbol.emplace(static_cast<uint32_t>(SymbolId::TokenEnd), log_surgeon::cTokenEnd);
    lexer.m_id_symbol.emplace(
            static_cast<uint32_t>(SymbolId::TokenUncaughtString),
            log_surgeon::cTokenUncaughtString
    );

    for (auto const& m_schema_var : schema_ast->m_schema_vars) {
        // For log-specific lexing: modify variable regex to contain a delimiter at the start.
        auto delimiter_group{make_unique<RegexASTGroupByte>(RegexASTGroupByte(lexer_delimiters))};
        auto* rule{dynamic_cast<SchemaVarAST*>(m_schema_var.get())};
        rule->m_regex_ptr = make_unique<RegexASTCatByte>(
                std::move(delimiter_group),
                std::move(rule->m_regex_ptr)
        );
        if (false == lexer.m_symbol_id.contains(rule->m_name)) {
            lexer.m_symbol_id.emplace(rule->m_name, lexer.m_symbol_id.size());
            lexer.m_id_symbol.emplace(lexer.m_symbol_id.at(rule->m_name), rule->m_name);
        }
        lexer.add_rule(lexer.m_symbol_id.at(rule->m_name), std::move(rule->m_regex_ptr));
    }
    lexer.generate();
    return lexer;
}

// NOLINTNEXTLINE(readability-function-cognitive-complexity)
auto test_scanning_input(ByteLexer& lexer, std::string_view input, std::string_view rule_name)
        -> void {
    CAPTURE(input);
    CAPTURE(rule_name);

    lexer.reset();
    CAPTURE(serialize_id_symbol_map(lexer.m_id_symbol));

    log_surgeon::ParserInputBuffer input_buffer;
    string token_string{input};
    input_buffer.set_storage(token_string.data(), token_string.size(), 0, true);
    lexer.prepend_start_of_file_char(input_buffer);

    log_surgeon::Token token;
    auto error_code{lexer.scan(input_buffer, token)};
    REQUIRE(nullptr != token.m_type_ids_ptr);
    CAPTURE(token.to_string_view());
    CAPTURE(*token.m_type_ids_ptr);
    REQUIRE(log_surgeon::ErrorCode::Success == error_code);
    REQUIRE(nullptr != token.m_type_ids_ptr);
    REQUIRE(1 == token.m_type_ids_ptr->size());
    REQUIRE(rule_name == lexer.m_id_symbol[token.m_type_ids_ptr->at(0)]);
    REQUIRE(input == token.to_string_view());

    error_code = lexer.scan(input_buffer, token);
    REQUIRE(nullptr != token.m_type_ids_ptr);
    CAPTURE(token.to_string_view());
    CAPTURE(*token.m_type_ids_ptr);
    REQUIRE(log_surgeon::ErrorCode::Success == error_code);
    REQUIRE(nullptr != token.m_type_ids_ptr);
    REQUIRE(1 == token.m_type_ids_ptr->size());
    REQUIRE(log_surgeon::cTokenEnd == lexer.m_id_symbol[token.m_type_ids_ptr->at(0)]);
    REQUIRE(token.to_string_view().empty());

    // TODO: Add verification of register values after implementing the DFA simulation.
}

auto serialize_id_symbol_map(unordered_map<rule_id_t, string> const& map) -> string {
    string serialized_map;
    for (auto const& [id, symbol] : map) {
        serialized_map += fmt::format("{}->{},", id, symbol);
    }
    return serialized_map;
}
}  // namespace

// NOLINTNEXTLINE(readability-function-cognitive-complexity)
TEST_CASE("Test the Schema class", "[Schema]") {
    SECTION("Add a number variable to schema") {
        Schema schema;
        string const var_name = "myNumber";
        string const var_schema = var_name + string(":") + string("123");
        schema.append_var(string_view(var_schema));

        auto const schema_ast = schema.release_schema_ast_ptr();
        REQUIRE(schema_ast->m_schema_vars.size() == 1);
        REQUIRE(schema.release_schema_ast_ptr()->m_schema_vars.empty());

        auto& schema_var_ast_ptr = schema_ast->m_schema_vars[0];
        REQUIRE(nullptr != schema_var_ast_ptr);
        auto& schema_var_ast = dynamic_cast<SchemaVarAST&>(*schema_var_ast_ptr);
        REQUIRE(var_name == schema_var_ast.m_name);

        // NOLINTNEXTLINE(clang-diagnostic-unused-value)
        REQUIRE_NOTHROW([&]() { dynamic_cast<RegexASTCatByte&>(*schema_var_ast.m_regex_ptr); }());
    }

    SECTION("Add a capture variable to schema") {
        Schema schema;
        std::string const var_name = "capture";
        string const var_schema = var_name + string(":") + string("u(?<uID>[0-9]+)");
        schema.append_var(var_schema);

        auto const schema_ast = schema.release_schema_ast_ptr();
        REQUIRE(schema_ast->m_schema_vars.size() == 1);
        REQUIRE(schema.release_schema_ast_ptr()->m_schema_vars.empty());

        auto& schema_var_ast_ptr = schema_ast->m_schema_vars[0];
        REQUIRE(nullptr != schema_var_ast_ptr);
        auto& schema_var_ast = dynamic_cast<SchemaVarAST&>(*schema_var_ast_ptr);
        REQUIRE(var_name == schema_var_ast.m_name);

        auto const* regex_ast_cat_ptr
                = dynamic_cast<RegexASTCatByte*>(schema_var_ast.m_regex_ptr.get());
        REQUIRE(nullptr != regex_ast_cat_ptr);
        REQUIRE(nullptr != regex_ast_cat_ptr->get_left());
        REQUIRE(nullptr != regex_ast_cat_ptr->get_right());

        auto const* regex_ast_literal
                = dynamic_cast<RegexASTLiteralByte const*>(regex_ast_cat_ptr->get_left());
        REQUIRE(nullptr != regex_ast_literal);
        REQUIRE('u' == regex_ast_literal->get_character());

        auto const* regex_ast_capture
                = dynamic_cast<RegexASTCaptureByte const*>(regex_ast_cat_ptr->get_right());
        REQUIRE(nullptr != regex_ast_capture);
        REQUIRE("uID" == regex_ast_capture->get_capture_name());

        auto const* regex_ast_multiplication_ast = dynamic_cast<RegexASTMultiplicationByte*>(
                regex_ast_capture->get_capture_regex_ast().get()
        );
        REQUIRE(nullptr != regex_ast_multiplication_ast);
        REQUIRE(1 == regex_ast_multiplication_ast->get_min());
        REQUIRE(0 == regex_ast_multiplication_ast->get_max());
        REQUIRE(regex_ast_multiplication_ast->is_infinite());

        auto const* regex_ast_group_ast
                = dynamic_cast<RegexASTGroupByte*>(regex_ast_multiplication_ast->get_operand().get()
                );
        REQUIRE(false == regex_ast_group_ast->is_wildcard());
        REQUIRE(1 == regex_ast_group_ast->get_ranges().size());
        REQUIRE('0' == regex_ast_group_ast->get_ranges()[0].first);
        REQUIRE('9' == regex_ast_group_ast->get_ranges()[0].second);
    }

    SECTION("Test AST with tags") {
        // This test validates the serialization of a regex AST with named capture groups. The
        // serialized output includes tags (<n> for positive matches, <~n> for negative matches) to
        // indicate which capture groups are matched or unmatched at each node.
        test_regex_ast(
                // clang-format off
                "capture:"
                "Z|("
                    "A(?<letter>("
                        "(?<letter1>(a)|(b))|"
                        "(?<letter2>(c)|(d))"
                    "))B("
                        "?<containerID>\\d+"
                    ")C"
                ")",
                U"(Z<~letter1><~letter2><~letter><~containerID>)|("
                    "A("
                        "(((a)|(b))<letter1><~letter2>)|"
                        "(((c)|(d))<letter2><~letter1>)"
                    ")<letter>B("
                        "([0-9]){1,inf}"
                    ")<containerID>C"
                ")"
                // clang-format on
        );
    }

    SECTION("Test repetition regex") {
        // Repetition without capture groups untagged and tagged AST are the same
        test_regex_ast("capture:a{0,10}", U"()|((a){1,10})");
        test_regex_ast("capture:a{5,10}", U"(a){5,10}");
        test_regex_ast("capture:a*", U"()|((a){1,inf})");
        test_regex_ast("capture:a+", U"(a){1,inf}");

        // Repetition with capture groups untagged and tagged AST are different
        test_regex_ast("capture:(?<letter>a){0,10}", U"(<~letter>)|(((a)<letter>){1,10})");
        test_regex_ast("capture:(?<letter>a){5,10}", U"((a)<letter>){5,10}");
        test_regex_ast("capture:(?<letter>a)*", U"(<~letter>)|(((a)<letter>){1,inf})");
        test_regex_ast("capture:(?<letter>a)+", U"((a)<letter>){1,inf}");

        // Capture group with repetition
        test_regex_ast("capture:(?<letter>a{0,10})", U"(()|((a){1,10}))<letter>");

        // Complex repetition
        test_regex_ast(
                // clang-format off
                "capture:"
                "("
                    "("
                        "(?<letterA>a)|"
                        "(?<letterB>b)"
                    ")*"
                ")|("
                    "("
                        "(?<letterC>c)|"
                        "(?<letterD>d)"
                    "){0,10}"
                ")",
                U"("
                    U"(<~letterA><~letterB>)|(("
                        U"((a)<letterA><~letterB>)|"
                        U"((b)<letterB><~letterA>)"
                    U"){1,inf})"
                U"<~letterC><~letterD>)|("
                    U"(<~letterC><~letterD>)|(("
                        U"((c)<letterC><~letterD>)|"
                        U"((d)<letterD><~letterC>)"
                    U"){1,10})"
                U"<~letterA><~letterB>)"
                // clang-format on
        );
    }
}

TEST_CASE("Test Lexer without capture groups", "[Lexer]") {
    constexpr string_view cVarName{"myVar"};
<<<<<<< HEAD
    constexpr string_view cVarSchema{"myVar:123"};
    constexpr string_view cTokenString1{"123"};
    constexpr string_view cTokenString2{"234"};
    constexpr string_view cUncaughtStringView{"$UncaughtString"};
=======
    constexpr string_view cVarSchema{"myVar:userID=123"};
    constexpr string_view cTokenString1{"userID=123"};
    constexpr string_view cTokenString2{"userID=234"};
    constexpr string_view cTokenString3{"123"};
>>>>>>> fc996d8c

    Schema schema;
    schema.append_var(cVarSchema);

    ByteLexer lexer{create_lexer(std::move(schema.release_schema_ast_ptr()))};

    CAPTURE(cVarSchema);
    test_scanning_input(lexer, cTokenString1, cVarName);
<<<<<<< HEAD
    test_scanning_input(lexer, cTokenString2, cUncaughtStringView);
=======
    test_scanning_input(lexer, cTokenString2, log_surgeon::cTokenUncaughtString);
    test_scanning_input(lexer, cTokenString3, log_surgeon::cTokenUncaughtString);
>>>>>>> fc996d8c
}

// NOLINTNEXTLINE(readability-function-cognitive-complexity)
TEST_CASE("Test Lexer with capture groups", "[Lexer]") {
    constexpr string_view cVarName{"myVar"};
    constexpr string_view cCaptureName{"uid"};
    constexpr string_view cVarSchema{"myVar:userID=(?<uid>123)"};
    constexpr string_view cTokenString1{"userID=123"};
    constexpr string_view cTokenString2{"userID=234"};
    constexpr string_view cTokenString3{"123"};
    constexpr string_view cUncaughtStringView{"$UncaughtString"};

    Schema schema;
    schema.append_var(cVarSchema);

    ByteLexer lexer{create_lexer(std::move(schema.release_schema_ast_ptr()))};

    string const var_name{cVarName};
    REQUIRE(lexer.m_symbol_id.contains(var_name));

    string const capture_name{cCaptureName};
    REQUIRE(lexer.m_symbol_id.contains(capture_name));

    auto const optional_capture_ids{lexer.get_capture_ids_from_rule_id(lexer.m_symbol_id.at(var_name
    ))};
    REQUIRE(optional_capture_ids.has_value());
    if (optional_capture_ids.has_value()) {
        REQUIRE(1 == optional_capture_ids.value().size());
        REQUIRE(lexer.m_symbol_id.at(capture_name) == optional_capture_ids.value()[0]);
        auto const optional_tag_id_pair{
                lexer.get_tag_id_pair_from_capture_id(optional_capture_ids.value()[0])
        };
        REQUIRE(optional_tag_id_pair.has_value());
        if (optional_tag_id_pair.has_value()) {
            REQUIRE(std::make_pair(0U, 1U) == optional_tag_id_pair.value());
        }
    }

    // TODO: Add check for `get_reg_id_from_tag_id` and `get_reg_ids_from_capture_id` when TDFA's
    // determinization is implemented.

    CAPTURE(cVarSchema);
    test_scanning_input(lexer, cTokenString1, cVarName);
    test_scanning_input(lexer, cTokenString2, cUncaughtStringView);
    test_scanning_input(lexer, cTokenString3, cUncaughtStringView);
}<|MERGE_RESOLUTION|>--- conflicted
+++ resolved
@@ -154,6 +154,7 @@
 // NOLINTNEXTLINE(readability-function-cognitive-complexity)
 auto test_scanning_input(ByteLexer& lexer, std::string_view input, std::string_view rule_name)
         -> void {
+    // NOLINTNEXTLINE(bugprone-unchecked-optional-access, misc-include-cleaner)
     CAPTURE(input);
     CAPTURE(rule_name);
 
@@ -343,17 +344,11 @@
 
 TEST_CASE("Test Lexer without capture groups", "[Lexer]") {
     constexpr string_view cVarName{"myVar"};
-<<<<<<< HEAD
-    constexpr string_view cVarSchema{"myVar:123"};
-    constexpr string_view cTokenString1{"123"};
-    constexpr string_view cTokenString2{"234"};
-    constexpr string_view cUncaughtStringView{"$UncaughtString"};
-=======
     constexpr string_view cVarSchema{"myVar:userID=123"};
     constexpr string_view cTokenString1{"userID=123"};
     constexpr string_view cTokenString2{"userID=234"};
     constexpr string_view cTokenString3{"123"};
->>>>>>> fc996d8c
+    constexpr string_view cUncaughtStringView{"$UncaughtString"};
 
     Schema schema;
     schema.append_var(cVarSchema);
@@ -362,12 +357,8 @@
 
     CAPTURE(cVarSchema);
     test_scanning_input(lexer, cTokenString1, cVarName);
-<<<<<<< HEAD
     test_scanning_input(lexer, cTokenString2, cUncaughtStringView);
-=======
-    test_scanning_input(lexer, cTokenString2, log_surgeon::cTokenUncaughtString);
-    test_scanning_input(lexer, cTokenString3, log_surgeon::cTokenUncaughtString);
->>>>>>> fc996d8c
+    test_scanning_input(lexer, cTokenString3, cUncaughtStringView);
 }
 
 // NOLINTNEXTLINE(readability-function-cognitive-complexity)
