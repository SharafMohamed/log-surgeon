#include <codecvt>
#include <cstdint>
#include <locale>
#include <ranges>
#include <string>
#include <string_view>
#include <vector>

#include <catch2/catch_test_macros.hpp>

#include <log_surgeon/finite_automata/RegexAST.hpp>
#include <log_surgeon/finite_automata/RegexNFA.hpp>
#include <log_surgeon/Schema.hpp>
#include <log_surgeon/SchemaParser.hpp>

using std::codecvt_utf8;
using std::string;
<<<<<<< HEAD
=======
using std::string_view;
>>>>>>> bb06e57e
using std::u32string;
using std::vector;
using std::wstring_convert;

using RegexASTCatByte = log_surgeon::finite_automata::RegexASTCat<
        log_surgeon::finite_automata::RegexNFAByteState>;
using RegexASTCaptureByte = log_surgeon::finite_automata::RegexASTCapture<
        log_surgeon::finite_automata::RegexNFAByteState>;
using RegexASTGroupByte = log_surgeon::finite_automata::RegexASTGroup<
        log_surgeon::finite_automata::RegexNFAByteState>;
using RegexASTLiteralByte = log_surgeon::finite_automata::RegexASTLiteral<
        log_surgeon::finite_automata::RegexNFAByteState>;
using RegexASTMultiplicationByte = log_surgeon::finite_automata::RegexASTMultiplication<
        log_surgeon::finite_automata::RegexNFAByteState>;
using RegexASTOrByte
        = log_surgeon::finite_automata::RegexASTOr<log_surgeon::finite_automata::RegexNFAByteState>;
using log_surgeon::SchemaVarAST;

<<<<<<< HEAD
auto test_regex_ast(string const& regex, u32string const& expected_serialized_ast) -> void {
    log_surgeon::Schema schema;
    schema.add_variable("capture", regex, -1);
=======
namespace {
/**
 * Generates an AST for the given `var_schema` string. Then serialize the AST and compare it with
 * the `expected_serialize_ast`.
 * @param var_schema
 * @param expected_serialized_ast
 */
auto test_regex_ast(string_view var_schema, u32string const& expected_serialized_ast) -> void;

/**
 * Converts the characters in a 32-byte unicode string into 4 bytes to generate a 8-byte unicode
 * string.
 * @param u32_str
 * @return The resulting utf8 string.
 */
[[nodiscard]] auto u32string_to_string(u32string const& u32_str) -> string;

auto test_regex_ast(string_view const var_schema, u32string const& expected_serialized_ast)
        -> void {
    log_surgeon::Schema schema;
    schema.add_variable(var_schema, -1);
>>>>>>> bb06e57e
    auto const schema_ast = schema.release_schema_ast_ptr();
    auto const* capture_rule_ast = dynamic_cast<SchemaVarAST*>(schema_ast->m_schema_vars[0].get());
    REQUIRE(capture_rule_ast != nullptr);

<<<<<<< HEAD
    auto u32_to_u8 = [](char32_t const u32_char) -> std::string {
        std::u32string const u32_str{1, u32_char};
        std::wstring_convert<std::codecvt_utf8<char32_t>, char32_t> converter;
        return converter.to_bytes(u32_str.data(), u32_str.data() + u32_str.size());
    };

    auto const actual_u32string = capture_rule_ast->m_regex_ptr->serialize();
    auto const actual_string = fmt::format(
            "{}",
            fmt::join(actual_u32string | std::ranges::views::transform(u32_to_u8), "")
    );

    auto const expected_string = fmt::format(
            "{}",
            fmt::join(expected_serialized_ast | std::ranges::views::transform(u32_to_u8), "")
    );

    REQUIRE(actual_string == expected_string);
}

=======
    auto const actual_string = u32string_to_string(capture_rule_ast->m_regex_ptr->serialize());
    auto const expected_string = u32string_to_string(expected_serialized_ast);
    REQUIRE(actual_string == expected_string);
}

auto u32string_to_string(u32string const& u32_str) -> string {
    wstring_convert<codecvt_utf8<char32_t>, char32_t> converter;
    return converter.to_bytes(u32_str.data(), u32_str.data() + u32_str.size());
}
}  // namespace

>>>>>>> bb06e57e
TEST_CASE("Test the Schema class", "[Schema]") {
    SECTION("Add a number variable to schema") {
        log_surgeon::Schema schema;
        string const var_name = "myNumber";
        string const var_schema = var_name + string(":") + string("123");
        schema.add_variable(string_view(var_schema), -1);
        auto const schema_ast = schema.release_schema_ast_ptr();
        REQUIRE(schema_ast->m_schema_vars.size() == 1);
        REQUIRE(schema.release_schema_ast_ptr()->m_schema_vars.empty());

        auto& schema_var_ast_ptr = schema_ast->m_schema_vars[0];
        REQUIRE(nullptr != schema_var_ast_ptr);
        auto& schema_var_ast = dynamic_cast<SchemaVarAST&>(*schema_var_ast_ptr);
        REQUIRE(var_name == schema_var_ast.m_name);

        REQUIRE_NOTHROW([&]() { dynamic_cast<RegexASTCatByte&>(*schema_var_ast.m_regex_ptr); }());
    }

    SECTION("Add a capture variable to schema") {
        log_surgeon::Schema schema;
        std::string const var_name = "capture";
        string const var_schema = var_name + string(":") + string("u(?<uID>[0-9]+)");
        schema.add_variable(var_schema, -1);
        auto const schema_ast = schema.release_schema_ast_ptr();
        REQUIRE(schema_ast->m_schema_vars.size() == 1);
        REQUIRE(schema.release_schema_ast_ptr()->m_schema_vars.empty());

        auto& schema_var_ast_ptr = schema_ast->m_schema_vars[0];
        REQUIRE(nullptr != schema_var_ast_ptr);
        auto& schema_var_ast = dynamic_cast<SchemaVarAST&>(*schema_var_ast_ptr);
        REQUIRE(var_name == schema_var_ast.m_name);

        auto* regex_ast_cat_ptr = dynamic_cast<RegexASTCatByte*>(schema_var_ast.m_regex_ptr.get());
        REQUIRE(nullptr != regex_ast_cat_ptr);
        REQUIRE(nullptr != regex_ast_cat_ptr->get_left());
        REQUIRE(nullptr != regex_ast_cat_ptr->get_right());

        auto* regex_ast_literal
                = dynamic_cast<RegexASTLiteralByte const*>(regex_ast_cat_ptr->get_left());
        REQUIRE(nullptr != regex_ast_literal);
        REQUIRE('u' == regex_ast_literal->get_character());

        auto* regex_ast_capture
                = dynamic_cast<RegexASTCaptureByte const*>(regex_ast_cat_ptr->get_right());
        REQUIRE(nullptr != regex_ast_capture);
        REQUIRE("uID" == regex_ast_capture->get_group_name());

        auto* regex_ast_multiplication_ast = dynamic_cast<RegexASTMultiplicationByte*>(
                regex_ast_capture->get_group_regex_ast().get()
        );
        REQUIRE(nullptr != regex_ast_multiplication_ast);
        REQUIRE(1 == regex_ast_multiplication_ast->get_min());
        REQUIRE(0 == regex_ast_multiplication_ast->get_max());
        REQUIRE(regex_ast_multiplication_ast->is_infinite());

        auto* regex_ast_group_ast
                = dynamic_cast<RegexASTGroupByte*>(regex_ast_multiplication_ast->get_operand().get()
                );
        REQUIRE(false == regex_ast_group_ast->is_wildcard());
        REQUIRE(1 == regex_ast_group_ast->get_ranges().size());
        REQUIRE('0' == regex_ast_group_ast->get_ranges()[0].first);
        REQUIRE('9' == regex_ast_group_ast->get_ranges()[0].second);
    }

    SECTION("Test AST with tags") {
        // This test validates the serialization of a regex AST with named capture groups. The
        // serialized output includes tags (<n> for positive matches, <~n> for negative matches) to
        // indicate which capture groups are matched or unmatched at each node.
        test_regex_ast(
                // clang-format off
<<<<<<< HEAD
=======
                "capture:"
>>>>>>> bb06e57e
                "Z|("
                    "A(?<letter>("
                        "(?<letter1>(a)|(b))|"
                        "(?<letter2>(c)|(d))"
                    "))B("
                        "?<containerID>\\d+"
                    ")C"
                ")",
                U"(Z<~0><~1><~2><~3>)|("
                    "A("
                        "(((a)|(b))<0><~1>)|"
                        "(((c)|(d))<1><~0>)"
                    ")<2>B("
                        "([0-9]){1,inf}"
                    ")<3>C"
                ")"
                // clang-format on
        );
    }

    SECTION("Test repetition regex") {
        // Repetition without capture groups untagged and tagged AST are the same
<<<<<<< HEAD
        test_regex_ast("a{0,10}", U"()|(a{1,10})");
        test_regex_ast("a{5,10}", U"a{5,10}");
        test_regex_ast("a*", U"()|(a{1,inf})");
        test_regex_ast("a+", U"a{1,inf}");

        // Repetition with capture groups untagged and tagged AST are different
        test_regex_ast("(?<letter>a){0,10}", U"(<~0>)|((a)<0>{1,10})");
        test_regex_ast("(?<letter>a){5,10}", U"(a)<0>{5,10}");
        test_regex_ast("(?<letter>a)*", U"(<~0>)|((a)<0>{1,inf})");
        test_regex_ast("(?<letter>a)+", U"(a)<0>{1,inf}");

        // Capture group with repetition
        test_regex_ast("(?<letter>a{0,10})", U"(()|(a{1,10}))<0>");
=======
        test_regex_ast("capture:a{0,10}", U"()|((a){1,10})");
        test_regex_ast("capture:a{5,10}", U"(a){5,10}");
        test_regex_ast("capture:a*", U"()|((a){1,inf})");
        test_regex_ast("capture:a+", U"(a){1,inf}");

        // Repetition with capture groups untagged and tagged AST are different
        test_regex_ast("capture:(?<letter>a){0,10}", U"(<~0>)|(((a)<0>){1,10})");
        test_regex_ast("capture:(?<letter>a){5,10}", U"((a)<0>){5,10}");
        test_regex_ast("capture:(?<letter>a)*", U"(<~0>)|(((a)<0>){1,inf})");
        test_regex_ast("capture:(?<letter>a)+", U"((a)<0>){1,inf}");

        // Capture group with repetition
        test_regex_ast("capture:(?<letter>a{0,10})", U"(()|((a){1,10}))<0>");

        // Complex repetition
        test_regex_ast(
                // clang-format off
                "capture:"
                "("
                    "("
                        "(?<letterA>a)|"
                        "(?<letterB>b)"
                    ")*"
                ")|("
                    "("
                        "(?<letterC>c)|"
                        "(?<letterD>d)"
                    "){0,10}"
                ")",
                U"("
                    U"(<~0><~1>)|(("
                        U"((a)<0><~1>)|"
                        U"((b)<1><~0>)"
                    U"){1,inf})"
                U"<~2><~3>)|("
                    U"(<~2><~3>)|(("
                        U"((c)<2><~3>)|"
                        U"((d)<3><~2>)"
                    U"){1,10})"
                U"<~0><~1>)"
                // clang-format on
        );
>>>>>>> bb06e57e
    }
}<|MERGE_RESOLUTION|>--- conflicted
+++ resolved
@@ -15,10 +15,7 @@
 
 using std::codecvt_utf8;
 using std::string;
-<<<<<<< HEAD
-=======
 using std::string_view;
->>>>>>> bb06e57e
 using std::u32string;
 using std::vector;
 using std::wstring_convert;
@@ -37,11 +34,6 @@
         = log_surgeon::finite_automata::RegexASTOr<log_surgeon::finite_automata::RegexNFAByteState>;
 using log_surgeon::SchemaVarAST;
 
-<<<<<<< HEAD
-auto test_regex_ast(string const& regex, u32string const& expected_serialized_ast) -> void {
-    log_surgeon::Schema schema;
-    schema.add_variable("capture", regex, -1);
-=======
 namespace {
 /**
  * Generates an AST for the given `var_schema` string. Then serialize the AST and compare it with
@@ -63,33 +55,12 @@
         -> void {
     log_surgeon::Schema schema;
     schema.add_variable(var_schema, -1);
->>>>>>> bb06e57e
+
     auto const schema_ast = schema.release_schema_ast_ptr();
     auto const* capture_rule_ast = dynamic_cast<SchemaVarAST*>(schema_ast->m_schema_vars[0].get());
     REQUIRE(capture_rule_ast != nullptr);
 
-<<<<<<< HEAD
-    auto u32_to_u8 = [](char32_t const u32_char) -> std::string {
-        std::u32string const u32_str{1, u32_char};
-        std::wstring_convert<std::codecvt_utf8<char32_t>, char32_t> converter;
-        return converter.to_bytes(u32_str.data(), u32_str.data() + u32_str.size());
-    };
-
-    auto const actual_u32string = capture_rule_ast->m_regex_ptr->serialize();
-    auto const actual_string = fmt::format(
-            "{}",
-            fmt::join(actual_u32string | std::ranges::views::transform(u32_to_u8), "")
-    );
-
-    auto const expected_string = fmt::format(
-            "{}",
-            fmt::join(expected_serialized_ast | std::ranges::views::transform(u32_to_u8), "")
-    );
-
-    REQUIRE(actual_string == expected_string);
-}
-
-=======
+
     auto const actual_string = u32string_to_string(capture_rule_ast->m_regex_ptr->serialize());
     auto const expected_string = u32string_to_string(expected_serialized_ast);
     REQUIRE(actual_string == expected_string);
@@ -101,7 +72,6 @@
 }
 }  // namespace
 
->>>>>>> bb06e57e
 TEST_CASE("Test the Schema class", "[Schema]") {
     SECTION("Add a number variable to schema") {
         log_surgeon::Schema schema;
@@ -172,10 +142,7 @@
         // indicate which capture groups are matched or unmatched at each node.
         test_regex_ast(
                 // clang-format off
-<<<<<<< HEAD
-=======
                 "capture:"
->>>>>>> bb06e57e
                 "Z|("
                     "A(?<letter>("
                         "(?<letter1>(a)|(b))|"
@@ -198,21 +165,6 @@
 
     SECTION("Test repetition regex") {
         // Repetition without capture groups untagged and tagged AST are the same
-<<<<<<< HEAD
-        test_regex_ast("a{0,10}", U"()|(a{1,10})");
-        test_regex_ast("a{5,10}", U"a{5,10}");
-        test_regex_ast("a*", U"()|(a{1,inf})");
-        test_regex_ast("a+", U"a{1,inf}");
-
-        // Repetition with capture groups untagged and tagged AST are different
-        test_regex_ast("(?<letter>a){0,10}", U"(<~0>)|((a)<0>{1,10})");
-        test_regex_ast("(?<letter>a){5,10}", U"(a)<0>{5,10}");
-        test_regex_ast("(?<letter>a)*", U"(<~0>)|((a)<0>{1,inf})");
-        test_regex_ast("(?<letter>a)+", U"(a)<0>{1,inf}");
-
-        // Capture group with repetition
-        test_regex_ast("(?<letter>a{0,10})", U"(()|(a{1,10}))<0>");
-=======
         test_regex_ast("capture:a{0,10}", U"()|((a){1,10})");
         test_regex_ast("capture:a{5,10}", U"(a){5,10}");
         test_regex_ast("capture:a*", U"()|((a){1,inf})");
@@ -255,6 +207,5 @@
                 U"<~0><~1>)"
                 // clang-format on
         );
->>>>>>> bb06e57e
     }
 }