#include <cstdint>
#include <string>
#include <vector>

#include <catch2/catch_test_macros.hpp>

#include <log_surgeon/finite_automata/RegexAST.hpp>
#include <log_surgeon/finite_automata/RegexNFA.hpp>
#include <log_surgeon/Schema.hpp>
#include <log_surgeon/SchemaParser.hpp>

using std::string;
using std::vector;

using RegexASTCatByte = log_surgeon::finite_automata::RegexASTCat<
        log_surgeon::finite_automata::RegexNFAByteState>;
using RegexASTCaptureByte = log_surgeon::finite_automata::RegexASTCapture<
        log_surgeon::finite_automata::RegexNFAByteState>;
using RegexASTGroupByte = log_surgeon::finite_automata::RegexASTGroup<
        log_surgeon::finite_automata::RegexNFAByteState>;
using RegexASTLiteralByte = log_surgeon::finite_automata::RegexASTLiteral<
        log_surgeon::finite_automata::RegexNFAByteState>;
using RegexASTMultiplicationByte = log_surgeon::finite_automata::RegexASTMultiplication<
        log_surgeon::finite_automata::RegexNFAByteState>;
using RegexASTOrByte
        = log_surgeon::finite_automata::RegexASTOr<log_surgeon::finite_automata::RegexNFAByteState>;
using log_surgeon::SchemaVarAST;

TEST_CASE("Test the Schema class", "[Schema]") {
    SECTION("Add a number variable to schema") {
        log_surgeon::Schema schema;
        string const var_name = "myNumber";
        schema.add_variable(var_name, "123", -1);
        auto const schema_ast = schema.release_schema_ast_ptr();
        REQUIRE(schema_ast->m_schema_vars.size() == 1);
        REQUIRE(schema.release_schema_ast_ptr()->m_schema_vars.empty());

        auto& schema_var_ast_ptr = schema_ast->m_schema_vars[0];
        REQUIRE(nullptr != schema_var_ast_ptr);
        auto& schema_var_ast = dynamic_cast<SchemaVarAST&>(*schema_var_ast_ptr);
        REQUIRE(var_name == schema_var_ast.m_name);

        REQUIRE_NOTHROW([&]() { dynamic_cast<RegexASTCatByte&>(*schema_var_ast.m_regex_ptr); }());
    }

    SECTION("Add a capture variable to schema") {
        log_surgeon::Schema schema;
        std::string const var_name = "capture";
        schema.add_variable(var_name, "u(?<uID>[0-9]+)", -1);
        auto const schema_ast = schema.release_schema_ast_ptr();
        REQUIRE(schema_ast->m_schema_vars.size() == 1);
        REQUIRE(schema.release_schema_ast_ptr()->m_schema_vars.empty());

        auto& schema_var_ast_ptr = schema_ast->m_schema_vars[0];
        REQUIRE(nullptr != schema_var_ast_ptr);
        auto& schema_var_ast = dynamic_cast<SchemaVarAST&>(*schema_var_ast_ptr);
        REQUIRE(var_name == schema_var_ast.m_name);

        auto* regex_ast_cat_ptr = dynamic_cast<RegexASTCatByte*>(schema_var_ast.m_regex_ptr.get());
        REQUIRE(nullptr != regex_ast_cat_ptr);
        REQUIRE(nullptr != regex_ast_cat_ptr->get_left());
        REQUIRE(nullptr != regex_ast_cat_ptr->get_right());

        auto* regex_ast_literal
                = dynamic_cast<RegexASTLiteralByte const*>(regex_ast_cat_ptr->get_left());
        REQUIRE(nullptr != regex_ast_literal);
        REQUIRE('u' == regex_ast_literal->get_character());

        auto* regex_ast_capture
                = dynamic_cast<RegexASTCaptureByte const*>(regex_ast_cat_ptr->get_right());
        REQUIRE(nullptr != regex_ast_capture);
        REQUIRE("uID" == regex_ast_capture->get_group_name());

        auto* regex_ast_multiplication_ast = dynamic_cast<RegexASTMultiplicationByte*>(
                regex_ast_capture->get_group_regex_ast().get()
        );
        REQUIRE(nullptr != regex_ast_multiplication_ast);
        REQUIRE(1 == regex_ast_multiplication_ast->get_min());
        REQUIRE(0 == regex_ast_multiplication_ast->get_max());
        REQUIRE(regex_ast_multiplication_ast->is_infinite());

        auto* regex_ast_group_ast
                = dynamic_cast<RegexASTGroupByte*>(regex_ast_multiplication_ast->get_operand().get()
                );
        REQUIRE(false == regex_ast_group_ast->is_wildcard());
        REQUIRE(1 == regex_ast_group_ast->get_ranges().size());
        REQUIRE('0' == regex_ast_group_ast->get_ranges()[0].first);
        REQUIRE('9' == regex_ast_group_ast->get_ranges()[0].second);
    }

    SECTION("Test AST with tags") {
<<<<<<< HEAD
        log_surgeon::Schema schema;
=======
        // This test validates the serialization of a regex AST with named capture groups. The
        // serialized output includes tags (<n> for positive matches, <~n> for negative matches) to
        // indicate which capture groups are matched or unmatched at each node.

>>>>>>> 1c62d8c9
        schema.add_variable(
                "capture",
                "Z|(A(?<letter>((?<letter1>(a)|(b))|(?<letter2>(c)|(d))))B(?<containerID>\\d+)C)",
                -1
        );
        auto const schema_ast = schema.release_schema_ast_ptr();
<<<<<<< HEAD
        auto& capture_rule_ast = dynamic_cast<SchemaVarAST&>(*schema_ast->m_schema_vars[0]);
        vector<uint32_t> all_tags;
        capture_rule_ast.m_regex_ptr->add_tags(all_tags);

        string expected_serialized_string = "(Z)|(A(?<letter>((?<letter1>(a)|(b)))|((?<letter2>(c)|"
                                            "(d))))B(?<containerID>[0-9]{1,inf})C)";
        REQUIRE(capture_rule_ast.m_regex_ptr->serialize(false) == expected_serialized_string);

        string expected_serialized_string_with_tags
                = "(Z<~0><~1><~2><~3>)|(A((((a)|(b))<1><~2>)|(((c)|(d))<2><~1>))<0>B([0-9]{1,inf})<"
                  "3>C)";
        REQUIRE(capture_rule_ast.m_regex_ptr->serialize(true)
                == expected_serialized_string_with_tags);
=======
        auto& capture_rule_ast
                = dynamic_cast<log_surgeon::SchemaVarAST&>(*schema_ast->m_schema_vars[0]);

        constexpr std::u32string_view cExpectedSerializedU32StringWithTags{
                U"(Z<~0><~1><~2><~3>)|(A((((a)|(b))<0><~1>)|(((c)|(d))<1><~0>))<2>B([0-9]{1,inf})<"
                "3>C)"
        };
        REQUIRE(capture_rule_ast.m_regex_ptr->serialize()
                == std::u32string(cExpectedSerializedU32StringWithTags));
>>>>>>> 1c62d8c9
    }
}<|MERGE_RESOLUTION|>--- conflicted
+++ resolved
@@ -89,37 +89,18 @@
     }
 
     SECTION("Test AST with tags") {
-<<<<<<< HEAD
-        log_surgeon::Schema schema;
-=======
         // This test validates the serialization of a regex AST with named capture groups. The
         // serialized output includes tags (<n> for positive matches, <~n> for negative matches) to
         // indicate which capture groups are matched or unmatched at each node.
 
->>>>>>> 1c62d8c9
+        log_surgeon::Schema schema;
         schema.add_variable(
                 "capture",
                 "Z|(A(?<letter>((?<letter1>(a)|(b))|(?<letter2>(c)|(d))))B(?<containerID>\\d+)C)",
                 -1
         );
         auto const schema_ast = schema.release_schema_ast_ptr();
-<<<<<<< HEAD
         auto& capture_rule_ast = dynamic_cast<SchemaVarAST&>(*schema_ast->m_schema_vars[0]);
-        vector<uint32_t> all_tags;
-        capture_rule_ast.m_regex_ptr->add_tags(all_tags);
-
-        string expected_serialized_string = "(Z)|(A(?<letter>((?<letter1>(a)|(b)))|((?<letter2>(c)|"
-                                            "(d))))B(?<containerID>[0-9]{1,inf})C)";
-        REQUIRE(capture_rule_ast.m_regex_ptr->serialize(false) == expected_serialized_string);
-
-        string expected_serialized_string_with_tags
-                = "(Z<~0><~1><~2><~3>)|(A((((a)|(b))<1><~2>)|(((c)|(d))<2><~1>))<0>B([0-9]{1,inf})<"
-                  "3>C)";
-        REQUIRE(capture_rule_ast.m_regex_ptr->serialize(true)
-                == expected_serialized_string_with_tags);
-=======
-        auto& capture_rule_ast
-                = dynamic_cast<log_surgeon::SchemaVarAST&>(*schema_ast->m_schema_vars[0]);
 
         constexpr std::u32string_view cExpectedSerializedU32StringWithTags{
                 U"(Z<~0><~1><~2><~3>)|(A((((a)|(b))<0><~1>)|(((c)|(d))<1><~0>))<2>B([0-9]{1,inf})<"
@@ -127,6 +108,5 @@
         };
         REQUIRE(capture_rule_ast.m_regex_ptr->serialize()
                 == std::u32string(cExpectedSerializedU32StringWithTags));
->>>>>>> 1c62d8c9
     }
 }