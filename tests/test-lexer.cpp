--- conflicted
+++ resolved
@@ -184,7 +184,6 @@
     auto [err1, optional_token1]{lexer.scan(input_buffer)};
     REQUIRE(log_surgeon::ErrorCode::Success == err1);
     REQUIRE(optional_token1.has_value());
-<<<<<<< HEAD
     if (false == optional_token1.has_value()) {
         return;
     }
@@ -193,7 +192,7 @@
     CAPTURE(token.to_string_view());
     CAPTURE(*token.m_type_ids_ptr);
     REQUIRE(nullptr != token.m_type_ids_ptr);
-    REQUIRE(rule_name == lexer.m_id_symbol[token_type]);
+    REQUIRE(rule_name == lexer.m_id_symbol.at(token_type));
     REQUIRE(input == token.to_string_view());
 
     if (false == expected_capture_map.empty()) {
@@ -218,41 +217,20 @@
             REQUIRE(expected_start_positions == actual_start_positions);
             REQUIRE(expected_end_positions == actual_end_positions);
         }
-=======
-    if (optional_token1.has_value()) {
-        auto token{optional_token1.value()};
-        CAPTURE(token.to_string_view());
-        CAPTURE(*token.m_type_ids_ptr);
-        REQUIRE(nullptr != token.m_type_ids_ptr);
-        REQUIRE(1 == token.m_type_ids_ptr->size());
-        REQUIRE(rule_name == lexer.m_id_symbol.at(token.m_type_ids_ptr->at(0)));
-        REQUIRE(input == token.to_string_view());
->>>>>>> 240a3797
     }
 
     auto [err2, optional_token2]{lexer.scan(input_buffer)};
     REQUIRE(log_surgeon::ErrorCode::Success == err2);
     REQUIRE(optional_token2.has_value());
-<<<<<<< HEAD
     if (false == optional_token2.has_value()) {
         return;
-=======
-    if (optional_token2.has_value()) {
-        auto token{optional_token2.value()};
-        REQUIRE(nullptr != token.m_type_ids_ptr);
-        CAPTURE(token.to_string_view());
-        CAPTURE(*token.m_type_ids_ptr);
-        REQUIRE(1 == token.m_type_ids_ptr->size());
-        REQUIRE(log_surgeon::cTokenEnd == lexer.m_id_symbol.at(token.m_type_ids_ptr->at(0)));
-        REQUIRE(token.to_string_view().empty());
->>>>>>> 240a3797
     }
     token = optional_token2.value();
     REQUIRE(nullptr != token.m_type_ids_ptr);
     CAPTURE(token.to_string_view());
     CAPTURE(*token.m_type_ids_ptr);
     REQUIRE(1 == token.m_type_ids_ptr->size());
-    REQUIRE(log_surgeon::cTokenEnd == lexer.m_id_symbol[token.m_type_ids_ptr->at(0)]);
+    REQUIRE(log_surgeon::cTokenEnd == lexer.m_id_symbol.at(token.m_type_ids_ptr->at(0)));
     REQUIRE(token.to_string_view().empty());
 }
 
