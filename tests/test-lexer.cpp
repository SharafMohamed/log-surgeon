--- conflicted
+++ resolved
@@ -88,16 +88,8 @@
         ByteLexer& lexer,
         std::string_view input,
         std::string_view rule_name,
-<<<<<<< HEAD
         std::map<capture_id_t, std::pair<std::vector<position_t>, std::vector<position_t>>> const&
                 expected_capture_map
-=======
-        std::map<
-                capture_id_t,
-                std::pair<
-                        std::vector<PrefixTree::position_t>,
-                        std::vector<PrefixTree::position_t>>> const& expected_capture_map
->>>>>>> c261077f
 ) -> void;
 /**
  * @param map The map to serialize.
@@ -171,16 +163,8 @@
         ByteLexer& lexer,
         std::string_view input,
         std::string_view rule_name,
-<<<<<<< HEAD
         std::map<capture_id_t, std::pair<std::vector<position_t>, std::vector<position_t>>> const&
                 expected_capture_map
-=======
-        std::map<
-                capture_id_t,
-                std::pair<
-                        std::vector<PrefixTree::position_t>,
-                        std::vector<PrefixTree::position_t>>> const& expected_capture_map
->>>>>>> c261077f
 ) -> void {
     CAPTURE(input);
     CAPTURE(rule_name);
@@ -421,12 +405,7 @@
     constexpr string_view cTokenString1{"userID=123"};
     constexpr string_view cTokenString2{"userID=234"};
     constexpr string_view cTokenString3{"123"};
-<<<<<<< HEAD
     std::pair<std::vector<position_t>, std::vector<position_t>> const capture_positions{{7}, {10}};
-=======
-    std::pair<std::vector<PrefixTree::position_t>, std::vector<PrefixTree::position_t>> const
-            capture_positions{{7}, {10}};
->>>>>>> c261077f
 
     Schema schema;
     schema.add_variable(cVarSchema, -1);
@@ -490,12 +469,7 @@
     constexpr string_view cTokenString4{"abc"};
     constexpr string_view cTokenString5{"userID=123"};
     constexpr string_view cTokenString6{"user123"};
-<<<<<<< HEAD
     std::pair<std::vector<position_t>, std::vector<position_t>> const capture_positions{{7}, {10}};
-=======
-    std::pair<std::vector<PrefixTree::position_t>, std::vector<PrefixTree::position_t>> const
-            capture_positions{{7}, {10}};
->>>>>>> c261077f
 
     Schema schema;
     schema.add_variable(cVarSchema1, -1);
@@ -524,15 +498,10 @@
     constexpr string_view cVarName{"myVar"};
     constexpr string_view cVarSchema{"myVar:([A-Za-z]+=(?<val>[a-zA-Z0-9]+),){4}"};
     constexpr string_view cTokenString{"userID=123,age=30,height=70,weight=100,"};
-<<<<<<< HEAD
     std::pair<std::vector<position_t>, std::vector<position_t>> const capture_positions{
             {35, 25, 15, 7},
             {37, 27, 17, 10}
     };
-=======
-    std::pair<std::vector<PrefixTree::position_t>, std::vector<PrefixTree::position_t>> const
-            capture_positions{{35, 25, 15, 7}, {37, 27, 17, 10}};
->>>>>>> c261077f
 
     Schema schema;
     schema.add_variable(cVarSchema, -1);
