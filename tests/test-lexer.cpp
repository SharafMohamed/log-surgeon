#include <cstdint>
<<<<<<< HEAD
=======
#include <numeric>
#include <ranges>
>>>>>>> bc4444ac
#include <string>
#include <vector>

#include <catch2/catch_test_macros.hpp>

#include <log_surgeon/finite_automata/RegexAST.hpp>
#include <log_surgeon/finite_automata/RegexNFA.hpp>
#include <log_surgeon/Schema.hpp>
#include <log_surgeon/SchemaParser.hpp>

using std::string;
<<<<<<< HEAD
=======
using std::u32string;
>>>>>>> bc4444ac
using std::vector;

using RegexASTCatByte = log_surgeon::finite_automata::RegexASTCat<
        log_surgeon::finite_automata::RegexNFAByteState>;
using RegexASTCaptureByte = log_surgeon::finite_automata::RegexASTCapture<
        log_surgeon::finite_automata::RegexNFAByteState>;
using RegexASTGroupByte = log_surgeon::finite_automata::RegexASTGroup<
        log_surgeon::finite_automata::RegexNFAByteState>;
using RegexASTLiteralByte = log_surgeon::finite_automata::RegexASTLiteral<
        log_surgeon::finite_automata::RegexNFAByteState>;
using RegexASTMultiplicationByte = log_surgeon::finite_automata::RegexASTMultiplication<
        log_surgeon::finite_automata::RegexNFAByteState>;
using RegexASTOrByte
        = log_surgeon::finite_automata::RegexASTOr<log_surgeon::finite_automata::RegexNFAByteState>;
using log_surgeon::SchemaVarAST;

<<<<<<< HEAD
auto test_regex_ast(
        string const& regex,
        string const& expected_serialized_ast_without_tags,
        string const& expected_serialized_ast_with_tags
) -> void {
    log_surgeon::Schema schema;
    schema.add_variable("capture", regex, -1);
    auto const schema_ast = schema.release_schema_ast_ptr();
    auto& capture_rule_ast = dynamic_cast<SchemaVarAST&>(*schema_ast->m_schema_vars[0]);
    vector<uint32_t> all_tags;
    capture_rule_ast.m_regex_ptr->add_tags(all_tags);
    REQUIRE(capture_rule_ast.m_regex_ptr->serialize(false) == expected_serialized_ast_without_tags);
    REQUIRE(capture_rule_ast.m_regex_ptr->serialize(true) == expected_serialized_ast_with_tags);
}

=======
auto test_regex_ast(string const& regex, u32string const& expected_serialized_ast) -> void {
    log_surgeon::Schema schema;
    schema.add_variable("capture", regex, -1);
    auto const schema_ast = schema.release_schema_ast_ptr();
    auto const& capture_rule_ast = dynamic_cast<SchemaVarAST&>(*schema_ast->m_schema_vars[0]);

    auto u32_to_u8 = [](char32_t c) -> std::string {
        std::string u8;
        if (c <= 0x7F) {
            u8 += static_cast<char>(c);
        } else if (c <= 0x7FF) {
            u8 += static_cast<char>((c >> 6) | 0xC0);
            u8 += static_cast<char>((c & 0x3F) | 0x80);
        } else if (c <= 0xFFFF) {
            u8 += static_cast<char>((c >> 12) | 0xE0);
            u8 += static_cast<char>(((c >> 6) & 0x3F) | 0x80);
            u8 += static_cast<char>((c & 0x3F) | 0x80);
        } else {
            u8 += static_cast<char>((c >> 18) | 0xF0);
            u8 += static_cast<char>(((c >> 12) & 0x3F) | 0x80);
            u8 += static_cast<char>(((c >> 6) & 0x3F) | 0x80);
            u8 += static_cast<char>((c & 0x3F) | 0x80);
        }
        return u8;
    };

    auto const actual_u32string = capture_rule_ast.m_regex_ptr->serialize();
    auto const actual_string = fmt::format(
            "{}",
            fmt::join(actual_u32string | std::ranges::views::transform(u32_to_u8), "")
    );

    auto const expected_string = fmt::format(
            "{}",
            fmt::join(expected_serialized_ast | std::ranges::views::transform(u32_to_u8), "")
    );

    REQUIRE(actual_string == expected_string);
}

>>>>>>> bc4444ac
TEST_CASE("Test the Schema class", "[Schema]") {
    SECTION("Add a number variable to schema") {
        log_surgeon::Schema schema;
        string const var_name = "myNumber";
        schema.add_variable(var_name, "123", -1);
        auto const schema_ast = schema.release_schema_ast_ptr();
        REQUIRE(schema_ast->m_schema_vars.size() == 1);
        REQUIRE(schema.release_schema_ast_ptr()->m_schema_vars.empty());

        auto& schema_var_ast_ptr = schema_ast->m_schema_vars[0];
        REQUIRE(nullptr != schema_var_ast_ptr);
        auto& schema_var_ast = dynamic_cast<SchemaVarAST&>(*schema_var_ast_ptr);
        REQUIRE(var_name == schema_var_ast.m_name);

        REQUIRE_NOTHROW([&]() { dynamic_cast<RegexASTCatByte&>(*schema_var_ast.m_regex_ptr); }());
    }

    SECTION("Add a capture variable to schema") {
        log_surgeon::Schema schema;
        std::string const var_name = "capture";
        schema.add_variable(var_name, "u(?<uID>[0-9]+)", -1);
        auto const schema_ast = schema.release_schema_ast_ptr();
        REQUIRE(schema_ast->m_schema_vars.size() == 1);
        REQUIRE(schema.release_schema_ast_ptr()->m_schema_vars.empty());

        auto& schema_var_ast_ptr = schema_ast->m_schema_vars[0];
        REQUIRE(nullptr != schema_var_ast_ptr);
        auto& schema_var_ast = dynamic_cast<SchemaVarAST&>(*schema_var_ast_ptr);
        REQUIRE(var_name == schema_var_ast.m_name);

        auto* regex_ast_cat_ptr = dynamic_cast<RegexASTCatByte*>(schema_var_ast.m_regex_ptr.get());
        REQUIRE(nullptr != regex_ast_cat_ptr);
        REQUIRE(nullptr != regex_ast_cat_ptr->get_left());
        REQUIRE(nullptr != regex_ast_cat_ptr->get_right());

        auto* regex_ast_literal
                = dynamic_cast<RegexASTLiteralByte const*>(regex_ast_cat_ptr->get_left());
        REQUIRE(nullptr != regex_ast_literal);
        REQUIRE('u' == regex_ast_literal->get_character());

        auto* regex_ast_capture
                = dynamic_cast<RegexASTCaptureByte const*>(regex_ast_cat_ptr->get_right());
        REQUIRE(nullptr != regex_ast_capture);
        REQUIRE("uID" == regex_ast_capture->get_group_name());

        auto* regex_ast_multiplication_ast = dynamic_cast<RegexASTMultiplicationByte*>(
                regex_ast_capture->get_group_regex_ast().get()
        );
        REQUIRE(nullptr != regex_ast_multiplication_ast);
        REQUIRE(1 == regex_ast_multiplication_ast->get_min());
        REQUIRE(0 == regex_ast_multiplication_ast->get_max());
        REQUIRE(regex_ast_multiplication_ast->is_infinite());

        auto* regex_ast_group_ast
                = dynamic_cast<RegexASTGroupByte*>(regex_ast_multiplication_ast->get_operand().get()
                );
        REQUIRE(false == regex_ast_group_ast->is_wildcard());
        REQUIRE(1 == regex_ast_group_ast->get_ranges().size());
        REQUIRE('0' == regex_ast_group_ast->get_ranges()[0].first);
        REQUIRE('9' == regex_ast_group_ast->get_ranges()[0].second);
    }

    SECTION("Test AST with tags") {
<<<<<<< HEAD
        test_regex_ast(
                "Z|(A(?<letter>((?<letter1>(a)|(b))|(?<letter2>(c)|(d))))B(?<containerID>\\d+)C)",
                "(Z)|(A(?<letter>((?<letter1>(a)|(b)))|((?<letter2>(c)|(d))))B(?<containerID>[0-9]{"
                "1,inf})C)",
                "(Z<~0><~1><~2><~3>)|(A((((a)|(b))<1><~2>)|(((c)|(d))<2><~1>))<0>B([0-9]{1,inf})<3>"
                "C)"
=======
        // This test validates the serialization of a regex AST with named capture groups. The
        // serialized output includes tags (<n> for positive matches, <~n> for negative matches) to
        // indicate which capture groups are matched or unmatched at each node.
        test_regex_ast(
                "Z|(A(?<letter>((?<letter1>(a)|(b))|(?<letter2>(c)|(d))))B(?<containerID>\\d+)C)",
                U"(Z<~0><~1><~2><~3>)|(A((((a)|(b))<0><~1>)|(((c)|(d))<1><~0>))<2>B([0-9]{1,inf})<"
                "3>C)"
>>>>>>> bc4444ac
        );
    }

    SECTION("Test reptition regex") {
        // Repetition without capture groups untagged and tagged AST are the same
<<<<<<< HEAD
        test_regex_ast("a{0,10}","()|(a{1,10})","()|(a{1,10})");
        test_regex_ast("a{5,10}","a{5,10}","a{5,10}");
        test_regex_ast("a*","()|(a{1,inf})","()|(a{1,inf})");
        test_regex_ast("a+","a{1,inf}","a{1,inf}");
        
        // Repetition with capture groups untagged and tagged AST are different
        test_regex_ast("(?<letter>a){0,10}","()|((?<letter>a){1,10})","(<~0>)|((a)<0>{1,10})");
        test_regex_ast("(?<letter>a){5,10}","(?<letter>a){5,10}","(a)<0>{5,10}");
        test_regex_ast("(?<letter>a)*","()|((?<letter>a){1,inf})","(<~0>)|((a)<0>{1,inf})");
        test_regex_ast("(?<letter>a)+","(?<letter>a){1,inf}","(a)<0>{1,inf}");

        // Capture group with repetition
        test_regex_ast("(?<letter>a{0,10})","(?<letter>()|(a{1,10}))","(()|(a{1,10}))<0>");
=======
        test_regex_ast("a{0,10}", U"()|(a{1,10})");
        test_regex_ast("a{5,10}", U"a{5,10}");
        test_regex_ast("a*", U"()|(a{1,inf})");
        test_regex_ast("a+", U"a{1,inf}");

        // Repetition with capture groups untagged and tagged AST are different
        test_regex_ast("(?<letter>a){0,10}", U"(<~0>)|((a)<0>{1,10})");
        test_regex_ast("(?<letter>a){5,10}", U"(a)<0>{5,10}");
        test_regex_ast("(?<letter>a)*", U"(<~0>)|((a)<0>{1,inf})");
        test_regex_ast("(?<letter>a)+", U"(a)<0>{1,inf}");

        // Capture group with repetition
        test_regex_ast("(?<letter>a{0,10})", U"(()|(a{1,10}))<0>");
>>>>>>> bc4444ac
    }
}<|MERGE_RESOLUTION|>--- conflicted
+++ resolved
@@ -1,9 +1,6 @@
 #include <cstdint>
-<<<<<<< HEAD
-=======
 #include <numeric>
 #include <ranges>
->>>>>>> bc4444ac
 #include <string>
 #include <vector>
 
@@ -15,10 +12,7 @@
 #include <log_surgeon/SchemaParser.hpp>
 
 using std::string;
-<<<<<<< HEAD
-=======
 using std::u32string;
->>>>>>> bc4444ac
 using std::vector;
 
 using RegexASTCatByte = log_surgeon::finite_automata::RegexASTCat<
@@ -35,23 +29,6 @@
         = log_surgeon::finite_automata::RegexASTOr<log_surgeon::finite_automata::RegexNFAByteState>;
 using log_surgeon::SchemaVarAST;
 
-<<<<<<< HEAD
-auto test_regex_ast(
-        string const& regex,
-        string const& expected_serialized_ast_without_tags,
-        string const& expected_serialized_ast_with_tags
-) -> void {
-    log_surgeon::Schema schema;
-    schema.add_variable("capture", regex, -1);
-    auto const schema_ast = schema.release_schema_ast_ptr();
-    auto& capture_rule_ast = dynamic_cast<SchemaVarAST&>(*schema_ast->m_schema_vars[0]);
-    vector<uint32_t> all_tags;
-    capture_rule_ast.m_regex_ptr->add_tags(all_tags);
-    REQUIRE(capture_rule_ast.m_regex_ptr->serialize(false) == expected_serialized_ast_without_tags);
-    REQUIRE(capture_rule_ast.m_regex_ptr->serialize(true) == expected_serialized_ast_with_tags);
-}
-
-=======
 auto test_regex_ast(string const& regex, u32string const& expected_serialized_ast) -> void {
     log_surgeon::Schema schema;
     schema.add_variable("capture", regex, -1);
@@ -92,7 +69,6 @@
     REQUIRE(actual_string == expected_string);
 }
 
->>>>>>> bc4444ac
 TEST_CASE("Test the Schema class", "[Schema]") {
     SECTION("Add a number variable to schema") {
         log_surgeon::Schema schema;
@@ -156,14 +132,6 @@
     }
 
     SECTION("Test AST with tags") {
-<<<<<<< HEAD
-        test_regex_ast(
-                "Z|(A(?<letter>((?<letter1>(a)|(b))|(?<letter2>(c)|(d))))B(?<containerID>\\d+)C)",
-                "(Z)|(A(?<letter>((?<letter1>(a)|(b)))|((?<letter2>(c)|(d))))B(?<containerID>[0-9]{"
-                "1,inf})C)",
-                "(Z<~0><~1><~2><~3>)|(A((((a)|(b))<1><~2>)|(((c)|(d))<2><~1>))<0>B([0-9]{1,inf})<3>"
-                "C)"
-=======
         // This test validates the serialization of a regex AST with named capture groups. The
         // serialized output includes tags (<n> for positive matches, <~n> for negative matches) to
         // indicate which capture groups are matched or unmatched at each node.
@@ -171,27 +139,11 @@
                 "Z|(A(?<letter>((?<letter1>(a)|(b))|(?<letter2>(c)|(d))))B(?<containerID>\\d+)C)",
                 U"(Z<~0><~1><~2><~3>)|(A((((a)|(b))<0><~1>)|(((c)|(d))<1><~0>))<2>B([0-9]{1,inf})<"
                 "3>C)"
->>>>>>> bc4444ac
         );
     }
 
     SECTION("Test reptition regex") {
         // Repetition without capture groups untagged and tagged AST are the same
-<<<<<<< HEAD
-        test_regex_ast("a{0,10}","()|(a{1,10})","()|(a{1,10})");
-        test_regex_ast("a{5,10}","a{5,10}","a{5,10}");
-        test_regex_ast("a*","()|(a{1,inf})","()|(a{1,inf})");
-        test_regex_ast("a+","a{1,inf}","a{1,inf}");
-        
-        // Repetition with capture groups untagged and tagged AST are different
-        test_regex_ast("(?<letter>a){0,10}","()|((?<letter>a){1,10})","(<~0>)|((a)<0>{1,10})");
-        test_regex_ast("(?<letter>a){5,10}","(?<letter>a){5,10}","(a)<0>{5,10}");
-        test_regex_ast("(?<letter>a)*","()|((?<letter>a){1,inf})","(<~0>)|((a)<0>{1,inf})");
-        test_regex_ast("(?<letter>a)+","(?<letter>a){1,inf}","(a)<0>{1,inf}");
-
-        // Capture group with repetition
-        test_regex_ast("(?<letter>a{0,10})","(?<letter>()|(a{1,10}))","(()|(a{1,10}))<0>");
-=======
         test_regex_ast("a{0,10}", U"()|(a{1,10})");
         test_regex_ast("a{5,10}", U"a{5,10}");
         test_regex_ast("a*", U"()|(a{1,inf})");
@@ -205,6 +157,5 @@
 
         // Capture group with repetition
         test_regex_ast("(?<letter>a{0,10})", U"(()|(a{1,10}))<0>");
->>>>>>> bc4444ac
     }
 }