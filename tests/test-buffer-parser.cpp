--- conflicted
+++ resolved
@@ -810,66 +810,7 @@
     BufferParser buffer_parser{std::move(schema.release_schema_ast_ptr())};
 
     parse_and_validate(buffer_parser, cInput, {expected_event1, expected_event2});
-<<<<<<< HEAD
-}
-
-// TODO: fix this case:
-/**
- * @ingroup test_buffer_parser_newline_vars
- *
- * @brief Test capture group repetition and backtracking.
- *
- * @details
- * This test checks `BufferParser`'s handling of a variable with a regex containing capture groups
- * repeated multiple times. It verifies the positions of captured subgroups within the parsed token
- * and ensures correct tokenization of the repeated pattern.
- *
- * @section schema Schema Definition
- * @code
- * delimiters: \n\r\[:,)
- * myVar: ([A-Za-z]+=(?<val>[a-zA-Z0-9]+),){4}
- * @endcode
- *
- * @section input Test Input
- * @code
- * "userID=123,age=30,height=70,weight=100,"
- * @endcode
- *
- * @section expected Expected Logtype
- * @code
- * "userID=<val>,age=<val>,height=<val>,weight=<val>,"
- * @endcode
- *
- * @section expected Expected Tokenization
- * @code
- * "userID=123,age=30,height=70,weight=100," -> "keyValuePairs" with:
- *   "123" -> "val", "30 -> "val", "70" -> "val", "100" -> "val"
- * @endcode
- */
-/*
-TEST_CASE("Test buffer parser with capture group repetition and backtracking", "[BufferParser]") {
-    constexpr string_view cDelimitersSchema{R"(delimiters: \n\r\[:,)"};
-    constexpr string_view cVarSchema{"keyValuePairs:([A-Za-z]+=(?<val>[a-zA-Z0-9]+),){4}"};
-    constexpr string_view cInput{"userID=123,age=30,height=70,weight=100,"};
-    ExpectedEvent const expected_event{
-            .m_logtype{R"(userID=<val>,age=<val>,height=<val>,weight=<val>,)"},
-            .m_timestamp_raw{""},
-            .m_tokens{
-                    {{"userID=123,age=30,height=70,weight=100,",
-                      "keyValuePairs",
-                      {{{"val", {{35, 25, 15, 7}, {37, 27, 17, 10}}}}}}}
-            }
-    };
-
-    Schema schema;
-    schema.add_delimiters(cDelimitersSchema);
-    schema.add_variable(cVarSchema, -1);
-    BufferParser buffer_parser{std::move(schema.release_schema_ast_ptr())};
-
-    parse_and_validate(buffer_parser, cInput, {expected_event});
-    // TODO: add backtracking case
-}
-*/
+}
 
 /**
  * @ingroup test_buffer_parser_header
@@ -937,6 +878,4 @@
     BufferParser buffer_parser(std::move(schema.release_schema_ast_ptr()));
 
     parse_and_validate(buffer_parser, cInput, {expected_event});
-=======
->>>>>>> 31cd2db6
 }